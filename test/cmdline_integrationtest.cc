--- conflicted
+++ resolved
@@ -81,8 +81,6 @@
   return trace_config;
 }
 
-<<<<<<< HEAD
-=======
 class ScopedFileRemove {
  public:
   explicit ScopedFileRemove(const std::string& path) : path_(path) {}
@@ -90,7 +88,6 @@
   std::string path_;
 };
 
->>>>>>> bad11ba2
 class PerfettoCmdlineTest : public ::testing::Test {
  public:
   void SetUp() override {
@@ -148,15 +145,10 @@
   // This is in common to the 3 TEST_F SaveForBugreport* fixtures, which differ
   // only in the config, passed here as input.
   void RunBugreportTest(protos::gen::TraceConfig trace_config,
-<<<<<<< HEAD
-                        bool check_original_trace = true) {
-    const std::string path = RandomTraceFileName();
-=======
                         bool check_original_trace = true,
                         bool use_explicit_clone = false) {
     const std::string path = RandomTraceFileName();
     ScopedFileRemove remove_on_test_exit(path);
->>>>>>> bad11ba2
 
     auto perfetto_proc = ExecPerfetto(
         {
@@ -167,16 +159,10 @@
         },
         trace_config.SerializeAsString());
 
-<<<<<<< HEAD
-    auto perfetto_br_proc = ExecPerfetto({
-        "--save-for-bugreport",
-    });
-=======
     Exec perfetto_br_proc =
         use_explicit_clone
             ? ExecPerfetto({"--out", GetBugreportTracePath(), "--clone", "-1"})
             : ExecPerfetto({"--save-for-bugreport"});
->>>>>>> bad11ba2
 
     // Start the service and connect a simple fake producer.
     StartServiceIfRequiredNoNewExecsAfterThis();
@@ -1004,37 +990,4 @@
   RunBugreportTest(std::move(trace_config), /*check_original_trace=*/false);
 }
 
-TEST_F(PerfettoCmdlineTest, SaveForBugreport) {
-  TraceConfig trace_config = CreateTraceConfigForBugreportTest();
-  RunBugreportTest(std::move(trace_config));
-}
-
-TEST_F(PerfettoCmdlineTest, SaveForBugreport_WriteIntoFile) {
-  TraceConfig trace_config = CreateTraceConfigForBugreportTest();
-  trace_config.set_file_write_period_ms(60000);  // Will never hit this.
-  trace_config.set_write_into_file(true);
-  RunBugreportTest(std::move(trace_config));
-}
-
-// Tests that SaveTraceForBugreport() works also if the trace has triggers
-// defined and those triggers have not been hit. This is a regression test for
-// b/188008375 .
-#if PERFETTO_BUILDFLAG(PERFETTO_ANDROID_BUILD)
-// Disabled due to b/191940560
-#define MAYBE_SaveForBugreport_Triggers DISABLED_SaveForBugreport_Triggers
-#else
-#define MAYBE_SaveForBugreport_Triggers SaveForBugreport_Triggers
-#endif
-TEST_F(PerfettoCmdlineTest, MAYBE_SaveForBugreport_Triggers) {
-  TraceConfig trace_config = CreateTraceConfigForBugreportTest();
-  trace_config.set_duration_ms(0);  // set_trigger_timeout_ms is used instead.
-  auto* trigger_config = trace_config.mutable_trigger_config();
-  trigger_config->set_trigger_timeout_ms(8.64e+7);
-  trigger_config->set_trigger_mode(TraceConfig::TriggerConfig::STOP_TRACING);
-  auto* trigger = trigger_config->add_triggers();
-  trigger->set_name("trigger_name");
-  trigger->set_stop_delay_ms(1);
-  RunBugreportTest(std::move(trace_config), /*check_original_trace=*/false);
-}
-
 }  // namespace perfetto