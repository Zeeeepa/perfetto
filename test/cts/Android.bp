--- conflicted
+++ resolved
@@ -62,11 +62,8 @@
         ":CtsPerfettoReporterApp"
   ],
   stl: "libc++_static",
-<<<<<<< HEAD
-=======
   // This test is also run via Mainline Testing against the ART Mainline
   // Module, which is updatable since Android 12 (API level 31).
->>>>>>> 32152bdd
   min_sdk_version: "31",
   defaults: [
     "perfetto_defaults",
