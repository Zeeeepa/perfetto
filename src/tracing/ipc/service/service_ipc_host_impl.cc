--- conflicted
+++ resolved
@@ -86,11 +86,7 @@
   PERFETTO_DCHECK(consumer_host);
 
   // Initialize the IPC transport.
-<<<<<<< HEAD
-  producer_ipc_port_ = std::move(producer_host);
-=======
   producer_ipc_ports_.emplace_back(std::move(producer_host));
->>>>>>> 45332e04
   consumer_ipc_port_ = std::move(consumer_host);
 
   return DoStart();
@@ -121,12 +117,8 @@
   // generally fewer consumer processes, and they're better behaved. Also the
   // consumer port ipcs might exhaust the send buffer under normal operation
   // due to large messages such as ReadBuffersResponse.
-<<<<<<< HEAD
-  producer_ipc_port_->SetSocketSendTimeoutMs(kProducerSocketTxTimeoutMs);
-=======
   for (auto& producer_ipc_port : producer_ipc_ports_)
     producer_ipc_port->SetSocketSendTimeoutMs(kProducerSocketTxTimeoutMs);
->>>>>>> 45332e04
 
   // TODO(fmayer): add a test that destroyes the ServiceIPCHostImpl soon after
   // Start() and checks that no spurious callbacks are issued.
