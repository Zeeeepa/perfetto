/*
 * Copyright (C) 2018 The Android Open Source Project
 *
 * Licensed under the Apache License, Version 2.0 (the "License");
 * you may not use this file except in compliance with the License.
 * You may obtain a copy of the License at
 *
 *      http://www.apache.org/licenses/LICENSE-2.0
 *
 * Unless required by applicable law or agreed to in writing, software
 * distributed under the License is distributed on an "AS IS" BASIS,
 * WITHOUT WARRANTIES OR CONDITIONS OF ANY KIND, either express or implied.
 * See the License for the specific language governing permissions and
 * limitations under the License.
 */

#ifndef SRC_TRACE_PROCESSOR_SQLITE_SQLITE_TABLE_H_
#define SRC_TRACE_PROCESSOR_SQLITE_SQLITE_TABLE_H_

#include <sqlite3.h>

#include <functional>
#include <limits>
#include <memory>
#include <optional>
#include <string>
#include <vector>

#include "perfetto/base/status.h"
<<<<<<< HEAD
#include "perfetto/ext/base/utils.h"
#include "perfetto/trace_processor/basic_types.h"
=======
#include "perfetto/ext/base/flat_hash_map.h"
#include "perfetto/ext/base/status_or.h"
#include "perfetto/ext/base/utils.h"
#include "perfetto/trace_processor/basic_types.h"
#include "src/trace_processor/db/table.h"
>>>>>>> 5f456dbc
#include "src/trace_processor/sqlite/query_constraints.h"

namespace perfetto {
namespace trace_processor {

class SqliteEngine;
class TypedSqliteTableBase;

// Abstract base class representing a SQLite virtual table. Implements the
// common bookeeping required across all tables and allows subclasses to
// implement a friendlier API than that required by SQLite.
class SqliteTable : public sqlite3_vtab {
 public:
<<<<<<< HEAD
  template <typename Context>
  using Factory =
      std::function<std::unique_ptr<SqliteTable>(sqlite3*, Context)>;

=======
>>>>>>> 5f456dbc
  // Custom opcodes used by subclasses of SqliteTable.
  // Stored here as we need a central repository of opcodes to prevent clashes
  // between different sub-classes.
  enum CustomFilterOpcode {
    kSourceGeqOpCode = SQLITE_INDEX_CONSTRAINT_FUNCTION + 1,
  };
<<<<<<< HEAD

=======
>>>>>>> 5f456dbc
  // Describes a column of this table.
  class Column {
   public:
    Column(size_t idx,
           std::string name,
           SqlValue::Type type,
           bool hidden = false);

    size_t index() const { return index_; }
    const std::string& name() const { return name_; }
    SqlValue::Type type() const { return type_; }

    bool hidden() const { return hidden_; }
    void set_hidden(bool hidden) { hidden_ = hidden; }

   private:
    size_t index_ = 0;
    std::string name_;
    SqlValue::Type type_ = SqlValue::Type::kNull;
    bool hidden_ = false;
  };

  // Abstract base class representing an SQLite Cursor. Presents a friendlier
  // API for subclasses to implement.
  class BaseCursor : public sqlite3_vtab_cursor {
   public:
    // Enum for the history of calls to Filter.
    enum class FilterHistory : uint32_t {
      // Indicates that constraint set passed is the different to the
      // previous Filter call.
      kDifferent = 0,

      // Indicates that the constraint set passed is the same as the previous
      // Filter call.
      // This can be useful for subclasses to perform optimizations on repeated
      // nested subqueries.
      kSame = 1,
    };

<<<<<<< HEAD
    explicit Cursor(SqliteTable* table);
    virtual ~Cursor();
=======
    explicit BaseCursor(SqliteTable* table);
    virtual ~BaseCursor();
>>>>>>> 5f456dbc

    // Methods to be implemented by derived table classes.
    // Note: these methods are intentionally not virtual for performance
    // reasons. As these methods are not defined, there will be compile errors
    // thrown if any of these methods are missing.

    // Called to intialise the cursor with the constraints of the query.
<<<<<<< HEAD
    virtual base::Status Filter(const QueryConstraints& qc,
                                sqlite3_value**,
                                FilterHistory) = 0;

    // Called to forward the cursor to the next row in the table.
    virtual base::Status Next() = 0;

    // Called to check if the cursor has reached eof. Column will be called iff
    // this method returns true.
    virtual bool Eof() = 0;

    // Used to extract the value from the column at index |N|.
    virtual base::Status Column(sqlite3_context* context, int N) = 0;
=======
    base::Status Filter(const QueryConstraints& qc,
                        sqlite3_value**,
                        FilterHistory);

    // Called to forward the cursor to the next row in the table.
    base::Status Next();

    // Called to check if the cursor has reached eof. Column will be called iff
    // this method returns true.
    bool Eof();

    // Used to extract the value from the column at index |N|.
    base::Status Column(sqlite3_context* context, int N);

    SqliteTable* table() const { return table_; }
>>>>>>> 5f456dbc

   protected:
    BaseCursor(BaseCursor&) = delete;
    BaseCursor& operator=(const BaseCursor&) = delete;

    BaseCursor(BaseCursor&&) noexcept = default;
    BaseCursor& operator=(BaseCursor&&) = default;

   private:
<<<<<<< HEAD
    friend class SqliteTable;

    int SetStatusAndReturn(base::Status status) {
      return table_->SetStatusAndReturn(status);
    }

=======
>>>>>>> 5f456dbc
    SqliteTable* table_ = nullptr;
  };

  // The schema of the table. Created by subclasses to allow the table class to
  // do filtering and inform SQLite about the CREATE table statement.
  class Schema {
   public:
    Schema();
    Schema(std::vector<Column>, std::vector<size_t> primary_keys);

    // This class is explicitly copiable.
    Schema(const Schema&);
    Schema& operator=(const Schema& t);

    std::string ToCreateTableStmt() const;

    const std::vector<Column>& columns() const { return columns_; }
    std::vector<Column>* mutable_columns() { return &columns_; }

    const std::vector<size_t> primary_keys() { return primary_keys_; }

   private:
    // The names and types of the columns of the table.
    std::vector<Column> columns_;

    // The primary keys of the table given by an offset into |columns|.
    std::vector<size_t> primary_keys_;
  };

  enum TableType {
    // A table which automatically exists in the main schema and cannot be
    // created with CREATE VIRTUAL TABLE.
    // Note: the name value here matches the naming in the vtable docs of
    // SQLite.
    kEponymousOnly,

    // A table which must be explicitly created using a CREATE VIRTUAL TABLE
    // statement (i.e. does exist automatically).
    kExplicitCreate,
  };

  // Public for unique_ptr destructor calls.
  virtual ~SqliteTable();

  // When set it logs all BestIndex and Filter actions on the console.
  static bool debug;

 protected:
  // Populated by a BestIndex call to allow subclasses to tweak SQLite's
  // handling of sets of constraints.
  struct BestIndexInfo {
    // Contains bools which indicate whether SQLite should omit double checking
    // the constraint at that index.
    //
    // If there are no constraints, SQLite will be told it can omit checking for
    // the whole query.
    std::vector<bool> sqlite_omit_constraint;

    // Indicates that SQLite should not double check the result of the order by
    // clause.
    //
    // If there are no order by clauses, this value will be ignored and SQLite
    // will be told that it can omit double checking (i.e. this value will
    // implicitly be taken to be true).
    bool sqlite_omit_order_by = false;

    // Stores the estimated cost of this query.
    double estimated_cost = 0;

    // Estimated row count.
    int64_t estimated_rows = 0;
  };

<<<<<<< HEAD
  struct RegistrationFlags {
    // Specifies whether the table can also be written to.
    bool writable = false;

    enum TableType {
      // A table which automatically exists in the main schema and cannot be
      // created with CREATE VIRTUAL TABLE.
      // Note: the name value here matches the naming in the vtable docs of
      // SQLite.
      kEponymousOnly,

      // A table which automatically exists in the main schema and can also be
      // created with CREATE VIRTUAL TABLE.
      // Note: the name value here matches the naming in the vtable docs of
      // SQLite.
      kEponymous,

      // A table which must be explicitly created using a CREATE VIRTUAL TABLE
      // statement (i.e. does exist automatically) but does not have any
      // backing state beyond the arguments passed to it.
      kExplicitCreateStateless,
    };
    TableType type = TableType::kEponymousOnly;

    // Whether the table requires some number of hidden constraints to be passed
    // to be able to the queried (i.e. a SELECT * FROM table would not work).
    bool requires_hidden_constraints = false;
  };

  SqliteTable();

  // Called by derived classes to register themselves with the SQLite db.
  // Note: this function is inlined here because we use the TTable template to
  // devirtualise the function calls.
  template <typename TTable, typename Context = const TraceStorage*>
  static void Register(sqlite3* db,
                       Context ctx,
                       const std::string& module_name,
                       RegistrationFlags flags) {
    using TCursor = typename TTable::Cursor;

    struct TableDescriptor {
      SqliteTable::Factory<Context> factory;
      Context context;
      sqlite3_module module = {};
    };

    std::unique_ptr<TableDescriptor> desc(new TableDescriptor());
    desc->context = std::move(ctx);
    desc->factory = GetFactory<TTable, Context>();
    sqlite3_module* module = &desc->module;
    memset(module, 0, sizeof(*module));

    auto create_fn = [](sqlite3* xdb, void* arg, int argc,
                        const char* const* argv, sqlite3_vtab** tab,
                        char** pzErr) {
      auto* xdesc = static_cast<TableDescriptor*>(arg);
      auto table = xdesc->factory(xdb, std::move(xdesc->context));

      // SQLite guarantees that argv[0] will be the "module" name: this is the
      // same as |table_name| passed to the Register function.
      table->module_name_ = argv[0];

      // SQLite guarantees that argv[2] contains the name of the table: for
      // non-arg taking tables, this will be the same as |table_name| but for
      // arg-taking tables, this will be the table name as defined by the user
      // in the CREATE VIRTUAL TABLE call.
      table->name_ = argv[2];

      Schema schema;
      base::Status status = table->Init(argc, argv, &schema);
      if (!status.ok()) {
        *pzErr = sqlite3_mprintf("%s", status.c_message());
        return SQLITE_ERROR;
      }

      auto create_stmt = schema.ToCreateTableStmt();
      PERFETTO_DLOG("Create table statement: %s", create_stmt.c_str());

      int res = sqlite3_declare_vtab(xdb, create_stmt.c_str());
      if (res != SQLITE_OK)
        return res;

      // Freed in xDisconnect().
      table->schema_ = std::move(schema);
      *tab = table.release();

      return SQLITE_OK;
    };
    auto destroy_fn = [](sqlite3_vtab* t) {
      delete static_cast<TTable*>(t);
      return SQLITE_OK;
    };

    switch (flags.type) {
      case RegistrationFlags::kEponymousOnly:
        module->xCreate = nullptr;
        break;
      case RegistrationFlags::kEponymous:
        module->xCreate = create_fn;
        break;
      case RegistrationFlags::kExplicitCreateStateless:
        // TODO(lalitm): this is not accurate as we're basically creating an
        // eponymous table. Change this to be a different function once we can
        // do so easily.
        module->xCreate = create_fn;
        break;
    }
    module->xConnect = create_fn;
    module->xDisconnect = destroy_fn;
    module->xDestroy = destroy_fn;
    module->xOpen = [](sqlite3_vtab* t, sqlite3_vtab_cursor** c) {
      return static_cast<SqliteTable*>(t)->OpenInternal(c);
    };
    module->xClose = [](sqlite3_vtab_cursor* c) {
      delete static_cast<TCursor*>(c);
      return SQLITE_OK;
    };
    module->xBestIndex = [](sqlite3_vtab* t, sqlite3_index_info* i) {
      return static_cast<TTable*>(t)->BestIndexInternal(i);
    };
    module->xFilter = [](sqlite3_vtab_cursor* vc, int i, const char* s, int a,
                         sqlite3_value** v) {
      bool is_cached =
          static_cast<Cursor*>(vc)->table_->ReadConstraints(i, s, a);

      auto history = is_cached ? Cursor::FilterHistory::kSame
                               : Cursor::FilterHistory::kDifferent;
      auto* cursor = static_cast<TCursor*>(vc);
      return cursor->SetStatusAndReturn(cursor->Filter(
          static_cast<Cursor*>(vc)->table_->qc_cache_, v, history));
    };
    module->xNext = [](sqlite3_vtab_cursor* c) {
      auto* cursor = static_cast<TCursor*>(c);
      return cursor->SetStatusAndReturn(cursor->Next());
    };
    module->xEof = [](sqlite3_vtab_cursor* c) {
      return static_cast<int>(static_cast<TCursor*>(c)->Eof());
    };
    module->xColumn = [](sqlite3_vtab_cursor* c, sqlite3_context* a, int b) {
      auto* cursor = static_cast<TCursor*>(c);
      return cursor->SetStatusAndReturn(cursor->Column(a, b));
    };
    module->xRowid = [](sqlite3_vtab_cursor*, sqlite3_int64*) {
      return SQLITE_ERROR;
    };
    module->xFindFunction =
        [](sqlite3_vtab* t, int, const char* name,
           void (**fn)(sqlite3_context*, int, sqlite3_value**), void** args) {
          return static_cast<TTable*>(t)->FindFunction(name, fn, args);
        };

    if (flags.writable) {
      module->xUpdate = [](sqlite3_vtab* t, int a, sqlite3_value** v,
                           sqlite3_int64* r) {
        auto* table = static_cast<TTable*>(t);
        return table->SetStatusAndReturn(table->Update(a, v, r));
      };
    }

    int res = sqlite3_create_module_v2(
        db, module_name.c_str(), module, desc.release(),
        [](void* arg) { delete static_cast<TableDescriptor*>(arg); });
    PERFETTO_CHECK(res == SQLITE_OK);

    // Register virtual tables into an internal 'perfetto_tables' table. This is
    // used for iterating through all the tables during a database export. Note
    // that virtual tables which requires explicit CREATE statements or require
    // hidden constraints cannot be inserted.
    bool explicit_create =
        flags.type == RegistrationFlags::kExplicitCreateStateless;
    if (!explicit_create && !flags.requires_hidden_constraints) {
      char* insert_sql =
          sqlite3_mprintf("INSERT INTO perfetto_tables(name) VALUES('%q')",
                          module_name.c_str());
      char* error = nullptr;
      sqlite3_exec(db, insert_sql, nullptr, nullptr, &error);
      sqlite3_free(insert_sql);
      if (error) {
        PERFETTO_ELOG("Error registering table: %s", error);
        sqlite3_free(error);
      }
    }
  }

  // Methods to be implemented by derived table classes.
  virtual base::Status Init(int argc, const char* const* argv, Schema*) = 0;
  virtual std::unique_ptr<Cursor> CreateCursor() = 0;
=======
  SqliteTable();

  // Methods to be implemented by derived table classes.
  virtual base::Status Init(int argc, const char* const* argv, Schema*) = 0;
  virtual std::unique_ptr<BaseCursor> CreateCursor() = 0;
>>>>>>> 5f456dbc
  virtual int BestIndex(const QueryConstraints& qc, BestIndexInfo* info) = 0;

  // Optional metods to implement.
  using FindFunctionFn = void (*)(sqlite3_context*, int, sqlite3_value**);
  virtual base::Status ModifyConstraints(QueryConstraints* qc);
  virtual int FindFunction(const char* name, FindFunctionFn* fn, void** args);

  // At registration time, the function should also pass true for |read_write|.
  virtual base::Status Update(int, sqlite3_value**, sqlite3_int64*);
<<<<<<< HEAD
=======

  bool ReadConstraints(int idxNum, const char* idxStr, int argc);
>>>>>>> 5f456dbc

  const Schema& schema() const { return schema_; }
  const std::string& module_name() const { return module_name_; }
  const std::string& name() const { return name_; }

 private:
<<<<<<< HEAD
  template <typename TableType, typename Context>
  static Factory<Context> GetFactory() {
    return [](sqlite3* db, Context ctx) {
      return std::unique_ptr<SqliteTable>(new TableType(db, std::move(ctx)));
    };
  }

  bool ReadConstraints(int idxNum, const char* idxStr, int argc);

  // Overriden functions from sqlite3_vtab.
  int OpenInternal(sqlite3_vtab_cursor**);
  int BestIndexInternal(sqlite3_index_info*);
=======
  template <typename, typename>
  friend class TypedSqliteTable;
  friend class TypedSqliteTableBase;
>>>>>>> 5f456dbc

  int SetStatusAndReturn(base::Status status) {
    if (!status.ok()) {
      sqlite3_free(zErrMsg);
      zErrMsg = sqlite3_mprintf("%s", status.c_message());
      return SQLITE_ERROR;
    }
    return SQLITE_OK;
  }

  SqliteTable(const SqliteTable&) = delete;
  SqliteTable& operator=(const SqliteTable&) = delete;

<<<<<<< HEAD
=======
  // The engine class this table is registered with. Used for restoring/saving
  // the table.
  SqliteEngine* engine_ = nullptr;

>>>>>>> 5f456dbc
  // This name of the table. For tables created using CREATE VIRTUAL TABLE, this
  // will be the name of the table specified by the query. For automatically
  // created tables, this will be the same as the module name passed to
  // RegisterTable.
  std::string name_;

  // The module name is the name passed to RegisterTable. This is differs from
  // the table name (|name_|) where the table was created using CREATE VIRTUAL
  // TABLE.
  std::string module_name_;

  Schema schema_;

  QueryConstraints qc_cache_;
  int qc_hash_ = 0;
  int best_index_num_ = 0;
};

class TypedSqliteTableBase : public SqliteTable {
 protected:
  struct BaseModuleArg {
    sqlite3_module module;
    SqliteEngine* engine;
  };

  ~TypedSqliteTableBase() override;

  static int xDestroy(sqlite3_vtab*);
  static int xDestroyFatal(sqlite3_vtab*);

  static int xConnectRestoreTable(sqlite3* xdb,
                                  void* arg,
                                  int argc,
                                  const char* const* argv,
                                  sqlite3_vtab** tab,
                                  char** pzErr);
  static int xDisconnectSaveTable(sqlite3_vtab*);

  static int xOpen(sqlite3_vtab*, sqlite3_vtab_cursor**);
  static int xBestIndex(sqlite3_vtab*, sqlite3_index_info*);

  static base::Status DeclareAndAssignVtab(std::unique_ptr<SqliteTable> table,
                                           sqlite3_vtab** tab);

  base::Status InitInternal(SqliteEngine* engine,
                            int argc,
                            const char* const* argv);

  int SetStatusAndReturn(base::Status status) {
    if (!status.ok()) {
      sqlite3_free(zErrMsg);
      zErrMsg = sqlite3_mprintf("%s", status.c_message());
      return SQLITE_ERROR;
    }
    return SQLITE_OK;
  }
};

template <typename SubTable, typename Context>
class TypedSqliteTable : public TypedSqliteTableBase {
 public:
  struct ModuleArg : BaseModuleArg {
    Context context;
  };

  static std::unique_ptr<ModuleArg> CreateModuleArg(SqliteEngine* engine,
                                                    Context ctx,
                                                    TableType table_type,
                                                    bool updatable) {
    auto arg = std::make_unique<ModuleArg>();
    arg->module = CreateModule(table_type, updatable);
    arg->engine = engine;
    arg->context = std::move(ctx);
    return arg;
  }

 private:
  static constexpr sqlite3_module CreateModule(TableType table_type,
                                               bool updatable) {
    sqlite3_module module;
    memset(&module, 0, sizeof(sqlite3_module));
    switch (table_type) {
      case TableType::kEponymousOnly:
        // Neither xCreate nor xDestroy should ever be called for
        // eponymous-only tables.
        module.xCreate = nullptr;
        module.xDestroy = &xDestroyFatal;

        // xConnect and xDisconnect will automatically be called with
        // |module_name| == |name|.
        module.xConnect = &xCreate;
        module.xDisconnect = &xDestroy;
        break;
      case TableType::kExplicitCreate:
        // xConnect and xDestroy will be called when the table is CREATE-ed and
        // DROP-ed respectively.
        module.xCreate = &xCreate;
        module.xDestroy = &xDestroy;

        // xConnect and xDisconnect can be called at any time.
        module.xConnect = &xConnectRestoreTable;
        module.xDisconnect = &xDisconnectSaveTable;
        break;
    }
    module.xOpen = &xOpen;
    module.xClose = &xClose;
    module.xBestIndex = &xBestIndex;
    module.xFindFunction = &xFindFunction;
    module.xFilter = &xFilter;
    module.xNext = &xNext;
    module.xEof = &xEof;
    module.xColumn = &xColumn;
    module.xRowid = &xRowid;
    if (updatable) {
      module.xUpdate = &xUpdate;
    }
    return module;
  }

  static int xCreate(sqlite3* xdb,
                     void* arg,
                     int argc,
                     const char* const* argv,
                     sqlite3_vtab** tab,
                     char** pzErr) {
    auto* xdesc = static_cast<ModuleArg*>(arg);
    std::unique_ptr<SubTable> table(
        new SubTable(xdb, std::move(xdesc->context)));
    base::Status status = table->InitInternal(xdesc->engine, argc, argv);
    if (!status.ok()) {
      *pzErr = sqlite3_mprintf("%s", status.c_message());
      return SQLITE_ERROR;
    }
    status = DeclareAndAssignVtab(std::move(table), tab);
    if (!status.ok()) {
      *pzErr = sqlite3_mprintf("%s", status.c_message());
      return SQLITE_ERROR;
    }
    return SQLITE_OK;
  }
  static int xClose(sqlite3_vtab_cursor* c) {
    delete static_cast<typename SubTable::Cursor*>(c);
    return SQLITE_OK;
  }
  static int xFindFunction(sqlite3_vtab* t,
                           int,
                           const char* name,
                           void (**fn)(sqlite3_context*, int, sqlite3_value**),
                           void** args) {
    return static_cast<SubTable*>(t)->FindFunction(name, fn, args);
  }
  static int xFilter(sqlite3_vtab_cursor* vc,
                     int i,
                     const char* s,
                     int a,
                     sqlite3_value** v) {
    auto* cursor = static_cast<typename SubTable::Cursor*>(vc);
    bool is_cached = cursor->table()->ReadConstraints(i, s, a);
    auto history = is_cached ? BaseCursor::FilterHistory::kSame
                             : BaseCursor::FilterHistory::kDifferent;
    auto* table = static_cast<SubTable*>(cursor->table());
    return table->SetStatusAndReturn(
        cursor->Filter(cursor->table()->qc_cache_, v, history));
  }
  static int xNext(sqlite3_vtab_cursor* c) {
    auto* cursor = static_cast<typename SubTable::Cursor*>(c);
    auto* table = static_cast<SubTable*>(cursor->table());
    return table->SetStatusAndReturn(cursor->Next());
  }
  static int xEof(sqlite3_vtab_cursor* c) {
    return static_cast<int>(static_cast<typename SubTable::Cursor*>(c)->Eof());
  }
  static int xColumn(sqlite3_vtab_cursor* c, sqlite3_context* a, int b) {
    auto* cursor = static_cast<typename SubTable::Cursor*>(c);
    auto* table = static_cast<SubTable*>(cursor->table());
    return table->SetStatusAndReturn(cursor->Column(a, b));
  }
  static int xRowid(sqlite3_vtab_cursor*, sqlite3_int64*) {
    return SQLITE_ERROR;
  }
  static int xUpdate(sqlite3_vtab* t,
                     int a,
                     sqlite3_value** v,
                     sqlite3_int64* r) {
    auto* table = static_cast<SubTable*>(t);
    return table->SetStatusAndReturn(table->Update(a, v, r));
  }
};

}  // namespace trace_processor
}  // namespace perfetto

#endif  // SRC_TRACE_PROCESSOR_SQLITE_SQLITE_TABLE_H_<|MERGE_RESOLUTION|>--- conflicted
+++ resolved
@@ -27,16 +27,11 @@
 #include <vector>
 
 #include "perfetto/base/status.h"
-<<<<<<< HEAD
-#include "perfetto/ext/base/utils.h"
-#include "perfetto/trace_processor/basic_types.h"
-=======
 #include "perfetto/ext/base/flat_hash_map.h"
 #include "perfetto/ext/base/status_or.h"
 #include "perfetto/ext/base/utils.h"
 #include "perfetto/trace_processor/basic_types.h"
 #include "src/trace_processor/db/table.h"
->>>>>>> 5f456dbc
 #include "src/trace_processor/sqlite/query_constraints.h"
 
 namespace perfetto {
@@ -50,23 +45,12 @@
 // implement a friendlier API than that required by SQLite.
 class SqliteTable : public sqlite3_vtab {
  public:
-<<<<<<< HEAD
-  template <typename Context>
-  using Factory =
-      std::function<std::unique_ptr<SqliteTable>(sqlite3*, Context)>;
-
-=======
->>>>>>> 5f456dbc
   // Custom opcodes used by subclasses of SqliteTable.
   // Stored here as we need a central repository of opcodes to prevent clashes
   // between different sub-classes.
   enum CustomFilterOpcode {
     kSourceGeqOpCode = SQLITE_INDEX_CONSTRAINT_FUNCTION + 1,
   };
-<<<<<<< HEAD
-
-=======
->>>>>>> 5f456dbc
   // Describes a column of this table.
   class Column {
    public:
@@ -106,13 +90,8 @@
       kSame = 1,
     };
 
-<<<<<<< HEAD
-    explicit Cursor(SqliteTable* table);
-    virtual ~Cursor();
-=======
     explicit BaseCursor(SqliteTable* table);
     virtual ~BaseCursor();
->>>>>>> 5f456dbc
 
     // Methods to be implemented by derived table classes.
     // Note: these methods are intentionally not virtual for performance
@@ -120,21 +99,6 @@
     // thrown if any of these methods are missing.
 
     // Called to intialise the cursor with the constraints of the query.
-<<<<<<< HEAD
-    virtual base::Status Filter(const QueryConstraints& qc,
-                                sqlite3_value**,
-                                FilterHistory) = 0;
-
-    // Called to forward the cursor to the next row in the table.
-    virtual base::Status Next() = 0;
-
-    // Called to check if the cursor has reached eof. Column will be called iff
-    // this method returns true.
-    virtual bool Eof() = 0;
-
-    // Used to extract the value from the column at index |N|.
-    virtual base::Status Column(sqlite3_context* context, int N) = 0;
-=======
     base::Status Filter(const QueryConstraints& qc,
                         sqlite3_value**,
                         FilterHistory);
@@ -150,7 +114,6 @@
     base::Status Column(sqlite3_context* context, int N);
 
     SqliteTable* table() const { return table_; }
->>>>>>> 5f456dbc
 
    protected:
     BaseCursor(BaseCursor&) = delete;
@@ -160,15 +123,6 @@
     BaseCursor& operator=(BaseCursor&&) = default;
 
    private:
-<<<<<<< HEAD
-    friend class SqliteTable;
-
-    int SetStatusAndReturn(base::Status status) {
-      return table_->SetStatusAndReturn(status);
-    }
-
-=======
->>>>>>> 5f456dbc
     SqliteTable* table_ = nullptr;
   };
 
@@ -242,202 +196,11 @@
     int64_t estimated_rows = 0;
   };
 
-<<<<<<< HEAD
-  struct RegistrationFlags {
-    // Specifies whether the table can also be written to.
-    bool writable = false;
-
-    enum TableType {
-      // A table which automatically exists in the main schema and cannot be
-      // created with CREATE VIRTUAL TABLE.
-      // Note: the name value here matches the naming in the vtable docs of
-      // SQLite.
-      kEponymousOnly,
-
-      // A table which automatically exists in the main schema and can also be
-      // created with CREATE VIRTUAL TABLE.
-      // Note: the name value here matches the naming in the vtable docs of
-      // SQLite.
-      kEponymous,
-
-      // A table which must be explicitly created using a CREATE VIRTUAL TABLE
-      // statement (i.e. does exist automatically) but does not have any
-      // backing state beyond the arguments passed to it.
-      kExplicitCreateStateless,
-    };
-    TableType type = TableType::kEponymousOnly;
-
-    // Whether the table requires some number of hidden constraints to be passed
-    // to be able to the queried (i.e. a SELECT * FROM table would not work).
-    bool requires_hidden_constraints = false;
-  };
-
-  SqliteTable();
-
-  // Called by derived classes to register themselves with the SQLite db.
-  // Note: this function is inlined here because we use the TTable template to
-  // devirtualise the function calls.
-  template <typename TTable, typename Context = const TraceStorage*>
-  static void Register(sqlite3* db,
-                       Context ctx,
-                       const std::string& module_name,
-                       RegistrationFlags flags) {
-    using TCursor = typename TTable::Cursor;
-
-    struct TableDescriptor {
-      SqliteTable::Factory<Context> factory;
-      Context context;
-      sqlite3_module module = {};
-    };
-
-    std::unique_ptr<TableDescriptor> desc(new TableDescriptor());
-    desc->context = std::move(ctx);
-    desc->factory = GetFactory<TTable, Context>();
-    sqlite3_module* module = &desc->module;
-    memset(module, 0, sizeof(*module));
-
-    auto create_fn = [](sqlite3* xdb, void* arg, int argc,
-                        const char* const* argv, sqlite3_vtab** tab,
-                        char** pzErr) {
-      auto* xdesc = static_cast<TableDescriptor*>(arg);
-      auto table = xdesc->factory(xdb, std::move(xdesc->context));
-
-      // SQLite guarantees that argv[0] will be the "module" name: this is the
-      // same as |table_name| passed to the Register function.
-      table->module_name_ = argv[0];
-
-      // SQLite guarantees that argv[2] contains the name of the table: for
-      // non-arg taking tables, this will be the same as |table_name| but for
-      // arg-taking tables, this will be the table name as defined by the user
-      // in the CREATE VIRTUAL TABLE call.
-      table->name_ = argv[2];
-
-      Schema schema;
-      base::Status status = table->Init(argc, argv, &schema);
-      if (!status.ok()) {
-        *pzErr = sqlite3_mprintf("%s", status.c_message());
-        return SQLITE_ERROR;
-      }
-
-      auto create_stmt = schema.ToCreateTableStmt();
-      PERFETTO_DLOG("Create table statement: %s", create_stmt.c_str());
-
-      int res = sqlite3_declare_vtab(xdb, create_stmt.c_str());
-      if (res != SQLITE_OK)
-        return res;
-
-      // Freed in xDisconnect().
-      table->schema_ = std::move(schema);
-      *tab = table.release();
-
-      return SQLITE_OK;
-    };
-    auto destroy_fn = [](sqlite3_vtab* t) {
-      delete static_cast<TTable*>(t);
-      return SQLITE_OK;
-    };
-
-    switch (flags.type) {
-      case RegistrationFlags::kEponymousOnly:
-        module->xCreate = nullptr;
-        break;
-      case RegistrationFlags::kEponymous:
-        module->xCreate = create_fn;
-        break;
-      case RegistrationFlags::kExplicitCreateStateless:
-        // TODO(lalitm): this is not accurate as we're basically creating an
-        // eponymous table. Change this to be a different function once we can
-        // do so easily.
-        module->xCreate = create_fn;
-        break;
-    }
-    module->xConnect = create_fn;
-    module->xDisconnect = destroy_fn;
-    module->xDestroy = destroy_fn;
-    module->xOpen = [](sqlite3_vtab* t, sqlite3_vtab_cursor** c) {
-      return static_cast<SqliteTable*>(t)->OpenInternal(c);
-    };
-    module->xClose = [](sqlite3_vtab_cursor* c) {
-      delete static_cast<TCursor*>(c);
-      return SQLITE_OK;
-    };
-    module->xBestIndex = [](sqlite3_vtab* t, sqlite3_index_info* i) {
-      return static_cast<TTable*>(t)->BestIndexInternal(i);
-    };
-    module->xFilter = [](sqlite3_vtab_cursor* vc, int i, const char* s, int a,
-                         sqlite3_value** v) {
-      bool is_cached =
-          static_cast<Cursor*>(vc)->table_->ReadConstraints(i, s, a);
-
-      auto history = is_cached ? Cursor::FilterHistory::kSame
-                               : Cursor::FilterHistory::kDifferent;
-      auto* cursor = static_cast<TCursor*>(vc);
-      return cursor->SetStatusAndReturn(cursor->Filter(
-          static_cast<Cursor*>(vc)->table_->qc_cache_, v, history));
-    };
-    module->xNext = [](sqlite3_vtab_cursor* c) {
-      auto* cursor = static_cast<TCursor*>(c);
-      return cursor->SetStatusAndReturn(cursor->Next());
-    };
-    module->xEof = [](sqlite3_vtab_cursor* c) {
-      return static_cast<int>(static_cast<TCursor*>(c)->Eof());
-    };
-    module->xColumn = [](sqlite3_vtab_cursor* c, sqlite3_context* a, int b) {
-      auto* cursor = static_cast<TCursor*>(c);
-      return cursor->SetStatusAndReturn(cursor->Column(a, b));
-    };
-    module->xRowid = [](sqlite3_vtab_cursor*, sqlite3_int64*) {
-      return SQLITE_ERROR;
-    };
-    module->xFindFunction =
-        [](sqlite3_vtab* t, int, const char* name,
-           void (**fn)(sqlite3_context*, int, sqlite3_value**), void** args) {
-          return static_cast<TTable*>(t)->FindFunction(name, fn, args);
-        };
-
-    if (flags.writable) {
-      module->xUpdate = [](sqlite3_vtab* t, int a, sqlite3_value** v,
-                           sqlite3_int64* r) {
-        auto* table = static_cast<TTable*>(t);
-        return table->SetStatusAndReturn(table->Update(a, v, r));
-      };
-    }
-
-    int res = sqlite3_create_module_v2(
-        db, module_name.c_str(), module, desc.release(),
-        [](void* arg) { delete static_cast<TableDescriptor*>(arg); });
-    PERFETTO_CHECK(res == SQLITE_OK);
-
-    // Register virtual tables into an internal 'perfetto_tables' table. This is
-    // used for iterating through all the tables during a database export. Note
-    // that virtual tables which requires explicit CREATE statements or require
-    // hidden constraints cannot be inserted.
-    bool explicit_create =
-        flags.type == RegistrationFlags::kExplicitCreateStateless;
-    if (!explicit_create && !flags.requires_hidden_constraints) {
-      char* insert_sql =
-          sqlite3_mprintf("INSERT INTO perfetto_tables(name) VALUES('%q')",
-                          module_name.c_str());
-      char* error = nullptr;
-      sqlite3_exec(db, insert_sql, nullptr, nullptr, &error);
-      sqlite3_free(insert_sql);
-      if (error) {
-        PERFETTO_ELOG("Error registering table: %s", error);
-        sqlite3_free(error);
-      }
-    }
-  }
-
-  // Methods to be implemented by derived table classes.
-  virtual base::Status Init(int argc, const char* const* argv, Schema*) = 0;
-  virtual std::unique_ptr<Cursor> CreateCursor() = 0;
-=======
   SqliteTable();
 
   // Methods to be implemented by derived table classes.
   virtual base::Status Init(int argc, const char* const* argv, Schema*) = 0;
   virtual std::unique_ptr<BaseCursor> CreateCursor() = 0;
->>>>>>> 5f456dbc
   virtual int BestIndex(const QueryConstraints& qc, BestIndexInfo* info) = 0;
 
   // Optional metods to implement.
@@ -447,55 +210,25 @@
 
   // At registration time, the function should also pass true for |read_write|.
   virtual base::Status Update(int, sqlite3_value**, sqlite3_int64*);
-<<<<<<< HEAD
-=======
 
   bool ReadConstraints(int idxNum, const char* idxStr, int argc);
->>>>>>> 5f456dbc
 
   const Schema& schema() const { return schema_; }
   const std::string& module_name() const { return module_name_; }
   const std::string& name() const { return name_; }
 
  private:
-<<<<<<< HEAD
-  template <typename TableType, typename Context>
-  static Factory<Context> GetFactory() {
-    return [](sqlite3* db, Context ctx) {
-      return std::unique_ptr<SqliteTable>(new TableType(db, std::move(ctx)));
-    };
-  }
-
-  bool ReadConstraints(int idxNum, const char* idxStr, int argc);
-
-  // Overriden functions from sqlite3_vtab.
-  int OpenInternal(sqlite3_vtab_cursor**);
-  int BestIndexInternal(sqlite3_index_info*);
-=======
   template <typename, typename>
   friend class TypedSqliteTable;
   friend class TypedSqliteTableBase;
->>>>>>> 5f456dbc
-
-  int SetStatusAndReturn(base::Status status) {
-    if (!status.ok()) {
-      sqlite3_free(zErrMsg);
-      zErrMsg = sqlite3_mprintf("%s", status.c_message());
-      return SQLITE_ERROR;
-    }
-    return SQLITE_OK;
-  }
 
   SqliteTable(const SqliteTable&) = delete;
   SqliteTable& operator=(const SqliteTable&) = delete;
 
-<<<<<<< HEAD
-=======
   // The engine class this table is registered with. Used for restoring/saving
   // the table.
   SqliteEngine* engine_ = nullptr;
 
->>>>>>> 5f456dbc
   // This name of the table. For tables created using CREATE VIRTUAL TABLE, this
   // will be the name of the table specified by the query. For automatically
   // created tables, this will be the same as the module name passed to
