--
-- Copyright 2025 The Android Open Source Project
--
-- Licensed under the Apache License, Version 2.0 (the "License");
-- you may not use this file except in compliance with the License.
-- You may obtain a copy of the License at
--
--     https://www.apache.org/licenses/LICENSE-2.0
--
-- Unless required by applicable law or agreed to in writing, software
-- distributed under the License is distributed on an "AS IS" BASIS,
-- WITHOUT WARRANTIES OR CONDITIONS OF ANY KIND, either express or implied.
-- See the License for the specific language governing permissions and
-- limitations under the License.

INCLUDE PERFETTO MODULE android.frames.timeline;

-- Macro defining the filtering conditions for a jank or latency CUJ slice in relevant processes.
CREATE PERFETTO MACRO _is_jank_latency_sysui_slice(
    slice TableOrSubquery,
    process TableOrSubquery
)
RETURNS Expr AS
$slice.name GLOB 'J<*>'
OR $slice.name GLOB 'L<*>'
AND (
  $process.name GLOB 'com.google.android*' OR $process.name GLOB 'com.android.*'
);

-- List of CUJ slices emitted. Note that this is not the final list of CUJs with the correct
-- boundary information. The proper CUJs and their boundaries are computed after taking into
-- account instant events and frame boundaries in the following tables.
CREATE PERFETTO TABLE _sysui_cujs_slices AS
SELECT
  row_number() OVER (ORDER BY ts) AS cuj_id,
  process.upid AS upid,
  process.name AS process_name,
  slice.id AS slice_id,
  slice.name AS cuj_slice_name,
  ts,
  dur,
  ts + dur AS ts_end
FROM slice
JOIN process_track
  ON slice.track_id = process_track.id
JOIN process
  USING (upid)
WHERE
  _is_jank_latency_sysui_slice!(slice, process) AND dur > 0;

-- Slices logged from FrameTracker#markEvent that describe when
-- the instrumentation was started and the reason the CUJ ended.
CREATE PERFETTO TABLE _sysui_cuj_state_markers AS
SELECT
  cuj.cuj_id,
  upid,
  CASE
    WHEN cuj_state_marker.name GLOB '*FT#begin*'
    THEN 'begin'
    WHEN cuj_state_marker.name GLOB '*FT#deferMonitoring*'
    THEN 'deferMonitoring'
    WHEN cuj_state_marker.name GLOB '*FT#end*'
    THEN 'end'
    WHEN cuj_state_marker.name GLOB '*FT#cancel*'
    THEN 'cancel'
    WHEN cuj_state_marker.name GLOB '*FT#layerId*'
    THEN 'layerId'
    WHEN cuj_state_marker.name GLOB '*#UIThread'
    THEN 'UIThread'
    ELSE 'other'
  END AS marker_type,
  cuj_state_marker.name AS marker_name,
  thread_track.utid AS utid
FROM _sysui_cujs_slices AS cuj
LEFT JOIN slice AS cuj_state_marker
  ON cuj_state_marker.ts >= cuj.ts AND cuj_state_marker.ts < cuj.ts_end
LEFT JOIN track AS marker_track
  ON marker_track.id = cuj_state_marker.track_id
LEFT JOIN thread_track
  ON cuj_state_marker.track_id = thread_track.id
WHERE
  -- e.g. J<CUJ_NAME>#FT#end#0 this for backward compatibility
  cuj_state_marker.name GLOB (
    cuj.cuj_slice_name || "#FT#*"
  )
  OR (
    marker_track.name = cuj_slice_name AND cuj_state_marker.name GLOB 'FT#*'
  )
  OR cuj_state_marker.name = (
    cuj.cuj_slice_name || "#UIThread"
  );

-- CUJ instant event values.
CREATE PERFETTO TABLE _sysui_cuj_instant_events AS
SELECT
  cuj_id,
  cuj.upid,
  max(
    CASE
      WHEN csm.marker_name GLOB '*layerId#*'
      THEN CAST(str_split(csm.marker_name, 'layerId#', 1) AS INTEGER)
      ELSE NULL
    END
  ) AS layer_id,
  -- Extract begin VSync ID from 'beginVsync#<ID>' marker.
  max(
    CASE
      WHEN csm.marker_name GLOB '*beginVsync#*'
      THEN CAST(str_split(csm.marker_name, 'beginVsync#', 1) AS INTEGER)
      ELSE NULL
    END
  ) AS begin_vsync,
  -- Extract end VSync ID from 'endVsync#<ID>' marker.
  max(
    CASE
      WHEN csm.marker_name GLOB '*endVsync#*'
      THEN CAST(str_split(csm.marker_name, 'endVsync#', 1) AS INTEGER)
      ELSE NULL
    END
  ) AS end_vsync,
  -- Extract UI thread UTID from 'UIThread' marker.
  max(CASE WHEN csm.marker_type = 'UIThread' THEN csm.utid ELSE NULL END) AS ui_thread
FROM _sysui_cuj_state_markers AS csm
JOIN _sysui_cujs_slices AS cuj
  USING (cuj_id)
-- Only consider markers relevant for extracting these values.
WHERE
  csm.marker_type IN ('layerId', 'begin', 'end', 'UIThread')
GROUP BY
  cuj_id;

-- Track all frames that overlap with the CUJ slice.
CREATE PERFETTO VIEW _android_frames_in_cuj AS
SELECT
  row_number() OVER (PARTITION BY cuj.cuj_id ORDER BY frame.ts) AS frame_idx,
  count(*) OVER (PARTITION BY cuj.cuj_id) AS frame_cnt,
  substr(cuj.cuj_slice_name, 3, length(cuj.cuj_slice_name) - 3) AS cuj_name,
  cuj.upid,
  cuj.process_name,
  frame.layer_id,
  frame.frame_id,
  frame.do_frame_id,
  frame.expected_frame_timeline_id,
  cuj.cuj_id,
  frame.ts AS frame_ts,
  frame.dur AS dur,
  (
    frame.ts + frame.dur
  ) AS ts_end,
  ui_thread_utid
FROM android_frames_layers AS frame
JOIN _sysui_cuj_instant_events AS cie
  ON frame.ui_thread_utid = cie.ui_thread AND frame.layer_id IS NOT NULL
JOIN _sysui_cujs_slices AS cuj
  ON cie.cuj_id = cuj.cuj_id
-- Check whether the frame_id falls within the begin and end vsync of the cuj.
-- Also check if the frame start or end timestamp falls within the cuj boundary.
WHERE
  frame_id >= begin_vsync
  AND frame_id <= end_vsync
  AND (
    -- frame start within cuj
    (
      frame.ts >= cuj.ts AND frame.ts <= cuj.ts_end
    )
    -- frame end within cuj
    OR (
      (
        frame.ts + frame.dur
      ) >= cuj.ts AND (
        frame.ts + frame.dur
      ) <= cuj.ts_end
    )
  );

-- Table tracking all jank CUJs information.
CREATE PERFETTO TABLE android_sysui_jank_cujs (
  -- Unique incremental ID for each CUJ.
  cuj_id LONG,
  -- process id.
  upid JOINID(process.id),
  -- process name.
  process_name STRING,
  -- Name of the CUJ slice.
  cuj_slice_name STRING,
  -- Name of the CUJ without the 'J<' prefix.
  cuj_name STRING,
  -- Id of the CUJ slice in perfetto. Keeping the slice id column as part of this table
  -- as provision to lookup the actual CUJ slice ts and dur. The ts and dur in this table
  -- might differ from the slice duration, as they are associated with start and end frame
  -- corresponding to the CUJ.
  slice_id JOINID(slice.id),
  -- Start timestamp of the CUJ. Start of the CUJ as defined by the start of the first overlapping
  -- expected frame.
  ts TIMESTAMP,
  -- End timestamp of the CUJ. Calculated as the end timestamp of the last actual frame
  -- overlapping with the CUJ.
  ts_end TIMESTAMP,
  -- Duration of the CUJ calculated based on the ts and ts_end values.
  dur DURATION,
  -- State of the CUJ. One of "completed", "cancelled" or NULL. NULL in cases where the FT#cancel or
  -- FT#end instant event is not present for the CUJ.
  state STRING,
  -- thread id of the UI thread.
  ui_thread JOINID(thread.id),
  -- layer id associated with the actual frame.
  layer_id LONG,
  -- layer name associated with the actual frame.
  layer_name STRING,
  -- vysnc id of the first frame that falls within the CUJ boundary.
  begin_vsync LONG,
  -- vysnc id of the last frame that falls within the CUJ boundary.
  end_vsync LONG
) AS
WITH
<<<<<<< HEAD
  -- Track all frames that overlap with the CUJ slice, with the same layer id.
  frames_in_cuj AS (
    SELECT
      row_number() OVER (PARTITION BY cuj.cuj_id ORDER BY frame.ts) AS frame_idx,
      count(*) OVER (PARTITION BY cuj.cuj_id) AS frame_cnt,
      cuj.cuj_slice_name,
      cuj.upid,
      cuj.process_name,
      frame.layer_id,
      frame.layer_name,
      frame.frame_id,
      frame.do_frame_id,
      frame.expected_frame_timeline_id,
      cuj.cuj_id,
      frame.ts AS frame_ts,
      frame.dur AS dur,
      (
        frame.ts + frame.dur
      ) AS ts_end
    FROM android_frames_layers AS frame
    JOIN _sysui_cuj_instant_events AS cie
      ON frame.layer_id = cie.layer_id AND frame.ui_thread_utid = cie.ui_thread
    JOIN _sysui_cujs_slices AS cuj
      ON cie.cuj_id = cuj.cuj_id
    -- Check whether the frame_id falls within the begin and end vsync of the cuj.
    -- Also check if the frame start or end timestamp falls within the cuj boundary.
    WHERE
      (
        -- frame start within cuj
        (
          frame.ts >= cuj.ts AND frame.ts <= cuj.ts_end
        )
        -- frame end within cuj
        OR (
          (
            frame.ts + frame.dur
          ) >= cuj.ts AND (
            frame.ts + frame.dur
          ) <= cuj.ts_end
        )
      )
  ),
=======
>>>>>>> 99d7a53c
  -- select the first and last frame.
  cuj_frame_boundary AS (
    SELECT
      *,
      -- To keep the new table consistent with the current jank CUJ boundary
      -- logic, the start ts of the CUJ will be the start of the first
      -- expected frame, and the end ts will be the end of the last Choreographer
      -- doFrame.
      (
        SELECT
          ts
        FROM expected_frame_timeline_slice
        WHERE
          id = expected_frame_timeline_id
      ) AS start_frame_ts,
      (
        SELECT
          (
            ts + dur
          ) AS ts_end
        FROM slice
        WHERE
          id = do_frame_id
      ) AS end_frame_ts_end
    FROM _android_frames_in_cuj
    WHERE
      frame_idx = 1 OR frame_idx = frame_cnt
  )
SELECT
  cuj.cuj_id,
  cuj.upid,
  cuj.process_name,
  cuj.cuj_slice_name,
  -- Extracts "CUJ_NAME" from "J<CUJ_NAME>"
  substr(cuj.cuj_slice_name, 3, length(cuj.cuj_slice_name) - 3) AS cuj_name,
  cuj.slice_id,
  min(start_frame_ts) AS ts,
  max(end_frame_ts_end) AS ts_end,
  (
    max(end_frame_ts_end) - min(start_frame_ts)
  ) AS dur,
  CASE
    WHEN EXISTS(
      SELECT
        1
      FROM _sysui_cuj_state_markers AS csm
      WHERE
        csm.cuj_id = cuj.cuj_id AND csm.marker_type = 'cancel'
    )
    THEN 'canceled'
    WHEN EXISTS(
      SELECT
        1
      FROM _sysui_cuj_state_markers AS csm
      WHERE
        csm.cuj_id = cuj.cuj_id AND csm.marker_type = 'end'
    )
    THEN 'completed'
    ELSE NULL
  END AS state,
  cuj_events.ui_thread,
  cuj_events.layer_id,
  boundary.layer_name,
  cuj_events.begin_vsync,
  cuj_events.end_vsync
FROM _sysui_cujs_slices AS cuj
JOIN _sysui_cuj_instant_events AS cuj_events
  USING (cuj_id)
JOIN cuj_frame_boundary AS boundary
  USING (cuj_id)
JOIN android_frames_choreographer_do_frame AS do_frame
  ON do_frame_id = do_frame.id
WHERE
  -- Filter only jank CUJs.
  cuj.cuj_slice_name GLOB 'J<*>'
  AND (
    state != 'canceled'
    -- Older builds don't have the state markers so we allow NULL but filter out
    -- CUJs that are <4ms long - assuming CUJ was canceled in that case.
    OR (
      state IS NULL AND cuj.dur > 4e6
    )
  )
GROUP BY
  cuj_id
ORDER BY
  ts ASC;

-- Table tracking all latency CUJs information.
CREATE PERFETTO TABLE android_sysui_latency_cujs (
  -- Unique incremental ID for each CUJ.
  cuj_id LONG,
  -- process id.
  upid JOINID(process.id),
  -- process name.
  process_name STRING,
  -- Name of the CUJ slice.
  cuj_slice_name STRING,
  -- Name of the CUJ without the 'L<' prefix.
  cuj_name STRING,
  -- Id of the CUJ slice in perfetto. Keeping the slice id column as part of this table
  -- as provision to lookup the actual CUJ slice ts and dur. The ts and dur in this table
  -- might differ from the slice duration, as they are associated with start and end frame
  -- corresponding to the CUJ.
  slice_id JOINID(slice.id),
  -- Start timestamp of the CUJ calculated as the start of the CUJ slice in trace.
  ts TIMESTAMP,
  -- End timestamp of the CUJ calculated as the end timestamp of the CUJ slice.
  ts_end TIMESTAMP,
  -- Duration of the CUJ calculated based on the ts and ts_end values.
  dur DURATION,
  -- State of the CUJ whether it was completed/cancelled.
  state STRING
) AS
SELECT
  cuj.cuj_id,
  cuj.upid,
  cuj.process_name,
  cuj.cuj_slice_name,
  -- Extracts "CUJ_NAME" from "L<CUJ_NAME>"
  substr(cuj.cuj_slice_name, 3, length(cuj.cuj_slice_name) - 3) AS cuj_name,
  cuj.slice_id,
  cuj.ts,
  cuj.ts_end,
  cuj.dur,
  CASE
    WHEN EXISTS(
      SELECT
        1
      FROM _sysui_cuj_state_markers AS csm
      WHERE
        csm.cuj_id = cuj.cuj_id AND csm.marker_type = 'cancel'
    )
    THEN 'canceled'
    WHEN EXISTS(
      SELECT
        1
      FROM _sysui_cuj_state_markers AS csm
      WHERE
        csm.cuj_id = cuj.cuj_id AND csm.marker_type = 'end'
    )
    THEN 'completed'
    ELSE NULL
  END AS state
FROM _sysui_cujs_slices AS cuj
JOIN _sysui_cuj_instant_events AS cuj_events
  USING (cuj_id)
WHERE
  -- Filter only latency CUJs.
  cuj.cuj_slice_name GLOB 'L<*>'
  AND (
    state != 'canceled'
    -- Older builds don't have the state markers so we allow NULL but filter out
    -- CUJs that are <4ms long - assuming CUJ was canceled in that case.
    OR (
      state IS NULL AND cuj.dur > 4e6
    )
  )
ORDER BY
  ts ASC;

-- Table tracking all jank/latency CUJs information.
CREATE PERFETTO TABLE android_jank_latency_cujs (
  -- Unique incremental ID for each CUJ.
  cuj_id LONG,
  -- process id.
  upid JOINID(process.id),
  -- process name.
  process_name STRING,
  -- Name of the CUJ slice.
  cuj_slice_name STRING,
  -- Name of the CUJ without the 'J<' prefix.
  cuj_name STRING,
  -- Id of the CUJ slice in perfetto. Keeping the slice id column as part of this table
  -- as provision to lookup the actual CUJ slice ts and dur. The ts and dur in this table
  -- might differ from the slice duration, as they are associated with start and end frame
  -- corresponding to the CUJ.
  slice_id JOINID(slice.id),
  -- Start timestamp of the CUJ. Start of the CUJ as defined by the start of the first overlapping
  -- expected frame.
  ts TIMESTAMP,
  -- End timestamp of the CUJ. Calculated as the end timestamp of the last actual frame
  -- overlapping with the CUJ.
  ts_end TIMESTAMP,
  -- Duration of the CUJ calculated based on the ts and ts_end values.
  dur DURATION,
  -- State of the CUJ. One of "completed", "cancelled" or NULL. NULL in cases where the FT#cancel or
  -- FT#end instant event is not present for the CUJ.
  state STRING,
  -- thread id of the UI thread. In case of latency CUJs, this will always be the main thread of
  -- the process.
  ui_thread JOINID(thread.id),
  -- layer id associated with the actual frame.
  layer_id LONG,
  -- layer name associated with the actual frame.
  layer_name STRING,
  -- vysnc id of the first frame that falls within the CUJ boundary.
  begin_vsync LONG,
  -- vysnc id of the last frame that falls within the CUJ boundary.
  end_vsync LONG,
  -- Type of CUJ, i.e. jank or latency.
  cuj_type STRING
) AS
SELECT
  *,
  "jank" AS cuj_type
FROM android_sysui_jank_cujs
UNION ALL
SELECT
  *,
  -- upid is used as the ui_thread as it's the tid of the main thread.
  upid AS ui_thread,
  NULL AS layer_id,
  NULL AS layer_name,
  NULL AS begin_vsync,
  NULL AS end_vsync,
  "latency" AS cuj_type
FROM android_sysui_latency_cujs;<|MERGE_RESOLUTION|>--- conflicted
+++ resolved
@@ -213,51 +213,6 @@
   end_vsync LONG
 ) AS
 WITH
-<<<<<<< HEAD
-  -- Track all frames that overlap with the CUJ slice, with the same layer id.
-  frames_in_cuj AS (
-    SELECT
-      row_number() OVER (PARTITION BY cuj.cuj_id ORDER BY frame.ts) AS frame_idx,
-      count(*) OVER (PARTITION BY cuj.cuj_id) AS frame_cnt,
-      cuj.cuj_slice_name,
-      cuj.upid,
-      cuj.process_name,
-      frame.layer_id,
-      frame.layer_name,
-      frame.frame_id,
-      frame.do_frame_id,
-      frame.expected_frame_timeline_id,
-      cuj.cuj_id,
-      frame.ts AS frame_ts,
-      frame.dur AS dur,
-      (
-        frame.ts + frame.dur
-      ) AS ts_end
-    FROM android_frames_layers AS frame
-    JOIN _sysui_cuj_instant_events AS cie
-      ON frame.layer_id = cie.layer_id AND frame.ui_thread_utid = cie.ui_thread
-    JOIN _sysui_cujs_slices AS cuj
-      ON cie.cuj_id = cuj.cuj_id
-    -- Check whether the frame_id falls within the begin and end vsync of the cuj.
-    -- Also check if the frame start or end timestamp falls within the cuj boundary.
-    WHERE
-      (
-        -- frame start within cuj
-        (
-          frame.ts >= cuj.ts AND frame.ts <= cuj.ts_end
-        )
-        -- frame end within cuj
-        OR (
-          (
-            frame.ts + frame.dur
-          ) >= cuj.ts AND (
-            frame.ts + frame.dur
-          ) <= cuj.ts_end
-        )
-      )
-  ),
-=======
->>>>>>> 99d7a53c
   -- select the first and last frame.
   cuj_frame_boundary AS (
     SELECT
