--- conflicted
+++ resolved
@@ -24,21 +24,6 @@
 
 using ProtoEnum = protos::pbzero::MetatraceCategories;
 ProtoEnum MetatraceCategoriesToProtoEnum(MetatraceCategories categories) {
-<<<<<<< HEAD
-  switch (categories) {
-    case MetatraceCategories::TOPLEVEL:
-      return ProtoEnum::TOPLEVEL;
-    case MetatraceCategories::FUNCTION:
-      return ProtoEnum::FUNCTION;
-    case MetatraceCategories::QUERY:
-      return ProtoEnum::QUERY;
-    case MetatraceCategories::ALL:
-      return ProtoEnum::ALL;
-    case MetatraceCategories::NONE:
-      return ProtoEnum::NONE;
-  }
-  return ProtoEnum::NONE;
-=======
   ProtoEnum result = ProtoEnum::NONE;
   if (categories & MetatraceCategories::TOPLEVEL)
     result = static_cast<ProtoEnum>(result | ProtoEnum::TOPLEVEL);
@@ -47,7 +32,6 @@
   if (categories & MetatraceCategories::QUERY)
     result = static_cast<ProtoEnum>(result | ProtoEnum::QUERY);
   return result;
->>>>>>> bad11ba2
 }
 
 }  // namespace
