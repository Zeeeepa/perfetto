--- conflicted
+++ resolved
@@ -46,10 +46,7 @@
 #include "src/trace_processor/tables/slice_tables_py.h"
 #include "src/trace_processor/tables/trace_proto_tables_py.h"
 #include "src/trace_processor/tables/track_tables_py.h"
-<<<<<<< HEAD
-=======
 #include "src/trace_processor/tables/winscope_tables_py.h"
->>>>>>> 45332e04
 #include "src/trace_processor/types/variadic.h"
 #include "src/trace_processor/views/slice_views.h"
 
@@ -716,8 +713,6 @@
     return &actual_frame_timeline_slice_table_;
   }
 
-<<<<<<< HEAD
-=======
   const tables::SurfaceFlingerLayersSnapshotTable&
   surfaceflinger_layers_snapshot_table() const {
     return surfaceflinger_layers_snapshot_table_;
@@ -743,7 +738,6 @@
     return &surfaceflinger_transactions_table_;
   }
 
->>>>>>> 45332e04
   const tables::ExperimentalProtoPathTable& experimental_proto_path_table()
       const {
     return experimental_proto_path_table_;
@@ -995,8 +989,6 @@
   tables::ActualFrameTimelineSliceTable actual_frame_timeline_slice_table_{
       &string_pool_, &slice_table_};
 
-<<<<<<< HEAD
-=======
   // Winscope tables
   tables::SurfaceFlingerLayersSnapshotTable
       surfaceflinger_layers_snapshot_table_{&string_pool_};
@@ -1004,7 +996,6 @@
   tables::SurfaceFlingerTransactionsTable surfaceflinger_transactions_table_{
       &string_pool_};
 
->>>>>>> 45332e04
   tables::ExperimentalProtoPathTable experimental_proto_path_table_{
       &string_pool_};
   tables::ExperimentalProtoContentTable experimental_proto_content_table_{
