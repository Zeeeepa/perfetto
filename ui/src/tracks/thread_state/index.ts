// Copyright (C) 2021 The Android Open Source Project
//
// Licensed under the Apache License, Version 2.0 (the "License");
// you may not use this file except in compliance with the License.
// You may obtain a copy of the License at
//
//      http://www.apache.org/licenses/LICENSE-2.0
//
// Unless required by applicable law or agreed to in writing, software
// distributed under the License is distributed on an "AS IS" BASIS,
// WITHOUT WARRANTIES OR CONDITIONS OF ANY KIND, either express or implied.
// See the License for the specific language governing permissions and
// limitations under the License.

import {search} from '../../base/binary_search';
import {assertFalse} from '../../base/logging';
import {Actions} from '../../common/actions';
import {cropText} from '../../common/canvas_utils';
import {colorForState} from '../../common/colorizer';
<<<<<<< HEAD
import {PluginContext} from '../../common/plugin_api';
import {NUM, NUM_NULL, STR_NULL} from '../../common/query_result';
import {translateState} from '../../common/thread_state';
import {fromNs, toNs} from '../../common/time';
=======
import {
  HighPrecisionTime,
  HighPrecisionTimeSpan,
} from '../../common/high_precision_time';
import {PluginContext} from '../../common/plugin_api';
import {LONG, NUM, NUM_NULL, STR_NULL} from '../../common/query_result';
import {translateState} from '../../common/thread_state';
import {
  fromNs,
  TPDuration,
  TPTime,
} from '../../common/time';
>>>>>>> bad11ba2
import {TrackData} from '../../common/track_data';
import {TrackController} from '../../controller/track_controller';
import {checkerboardExcept} from '../../frontend/checkerboard';
import {globals} from '../../frontend/globals';
import {NewTrackArgs, Track} from '../../frontend/track';


export const THREAD_STATE_TRACK_KIND = 'ThreadStateTrack';

export interface Data extends TrackData {
  strings: string[];
  ids: Float64Array;
  starts: Float64Array;
  ends: Float64Array;
  cpu: Int8Array;
  state: Uint16Array;  // Index into |strings|.
}

export interface Config {
  utid: number;
}

class ThreadStateTrackController extends TrackController<Config, Data> {
  static readonly kind = THREAD_STATE_TRACK_KIND;

<<<<<<< HEAD
  private maxDurNs = 0;
=======
  private maxDurNs: TPDuration = 0n;
>>>>>>> bad11ba2

  async onSetup() {
    await this.query(`
      create view ${this.tableName('thread_state')} as
      select
        id,
        ts,
        dur,
        cpu,
        state,
        io_wait as ioWait
      from thread_state
      where utid = ${this.config.utid} and utid != 0
    `);

    const queryRes = await this.query(`
      select ifnull(max(dur), 0) as maxDur
      from ${this.tableName('thread_state')}
    `);
<<<<<<< HEAD
    this.maxDurNs = queryRes.firstRow({maxDur: NUM}).maxDur;
  }

  async onBoundsChange(start: number, end: number, resolution: number):
      Promise<Data> {
    const resolutionNs = toNs(resolution);
    const startNs = toNs(start);
    const endNs = toNs(end);

    // ns per quantization bucket (i.e. ns per pixel). /2 * 2 is to force it to
    // be an even number, so we can snap in the middle.
    const bucketNs =
        Math.max(Math.round(resolutionNs * this.pxSize() / 2) * 2, 1);
=======
    this.maxDurNs = queryRes.firstRow({maxDur: LONG}).maxDur;
  }

  async onBoundsChange(start: TPTime, end: TPTime, resolution: TPDuration):
      Promise<Data> {
    // ns per quantization bucket (i.e. ns per pixel). /2 * 2 is to force it to
    // be an even number, so we can snap in the middle.
    const bucketNs =
        Math.max(Math.round(Number(resolution) * this.pxSize() / 2) * 2, 1);
>>>>>>> bad11ba2

    const query = `
      select
        (ts + ${bucketNs / 2}) / ${bucketNs} * ${bucketNs} as tsq,
        ts,
        state = 'S' as is_sleep,
        max(dur) as dur,
        ifnull(cast(cpu as integer), -1) as cpu,
        state,
        ioWait,
        ifnull(id, -1) as id
      from ${this.tableName('thread_state')}
      where
<<<<<<< HEAD
        ts >= ${startNs - this.maxDurNs} and
        ts <= ${endNs}
=======
        ts >= ${start - this.maxDurNs} and
        ts <= ${end}
>>>>>>> bad11ba2
      group by tsq, is_sleep
      order by tsq
    `;

    const queryRes = await this.query(query);
    const numRows = queryRes.numRows();

    const data: Data = {
      start,
      end,
      resolution,
      length: numRows,
      ids: new Float64Array(numRows),
      starts: new Float64Array(numRows),
      ends: new Float64Array(numRows),
      strings: [],
      state: new Uint16Array(numRows),
      cpu: new Int8Array(numRows),
    };

    const stringIndexes = new Map<
        {shortState: string | undefined; ioWait: boolean | undefined},
        number>();
    function internState(
        shortState: string|undefined, ioWait: boolean|undefined) {
      let idx = stringIndexes.get({shortState, ioWait});
      if (idx !== undefined) return idx;
      idx = data.strings.length;
      data.strings.push(translateState(shortState, ioWait));
      stringIndexes.set({shortState, ioWait}, idx);
      return idx;
    }
    const it = queryRes.iter({
      'tsq': NUM,
      'ts': NUM,
      'dur': NUM,
      'cpu': NUM,
      'state': STR_NULL,
      'ioWait': NUM_NULL,
      'id': NUM,
    });
    for (let row = 0; it.valid(); it.next(), row++) {
      const startNsQ = it.tsq;
      const startNs = it.ts;
      const durNs = it.dur;
      const endNs = startNs + durNs;

      let endNsQ = Math.floor((endNs + bucketNs / 2 - 1) / bucketNs) * bucketNs;
      endNsQ = Math.max(endNsQ, startNsQ + bucketNs);

      const cpu = it.cpu;
      const state = it.state || undefined;
      const ioWait = it.ioWait === null ? undefined : !!it.ioWait;
      const id = it.id;

      // We should never have the end timestamp being the same as the bucket
      // start.
      assertFalse(startNsQ === endNsQ);

      data.starts[row] = fromNs(startNsQ);
      data.ends[row] = fromNs(endNsQ);
      data.state[row] = internState(state, ioWait);
      data.ids[row] = id;
      data.cpu[row] = cpu;
    }
    return data;
  }

  async onDestroy() {
    await this.query(`drop view if exists ${this.tableName('thread_state')}`);
  }
}

const MARGIN_TOP = 3;
const RECT_HEIGHT = 12;
const EXCESS_WIDTH = 10;

class ThreadStateTrack extends Track<Config, Data> {
  static readonly kind = THREAD_STATE_TRACK_KIND;
  static create(args: NewTrackArgs): ThreadStateTrack {
    return new ThreadStateTrack(args);
  }

  constructor(args: NewTrackArgs) {
    super(args);
  }

  getHeight(): number {
    return 2 * MARGIN_TOP + RECT_HEIGHT;
  }

  renderCanvas(ctx: CanvasRenderingContext2D): void {
<<<<<<< HEAD
    const {timeScale, visibleWindowTime} = globals.frontendLocalState;
=======
    const {
      visibleTimeScale: timeScale,
      visibleWindowTime,
      windowSpan,
    } = globals.frontendLocalState;
>>>>>>> bad11ba2
    const data = this.data();
    const charWidth = ctx.measureText('dbpqaouk').width / 8;

    if (data === undefined) return;  // Can't possibly draw anything.

    // The draw of the rect on the selected slice must happen after the other
    // drawings, otherwise it would result under another rect.
    let drawRectOnSelected = () => {};

    checkerboardExcept(
        ctx,
        this.getHeight(),
<<<<<<< HEAD
        timeScale.timeToPx(visibleWindowTime.start),
        timeScale.timeToPx(visibleWindowTime.end),
        timeScale.timeToPx(data.start),
        timeScale.timeToPx(data.end),
=======
        windowSpan.start,
        windowSpan.end,
        timeScale.tpTimeToPx(data.start),
        timeScale.tpTimeToPx(data.end),
>>>>>>> bad11ba2
    );

    ctx.textAlign = 'center';
    ctx.font = '10px Roboto Condensed';

    for (let i = 0; i < data.starts.length; i++) {
      // NOTE: Unlike userspace and scheduling slices, thread state slices are
      // allowed to overlap; specifically, sleeping slices are allowed to
      // overlap with non-sleeping slices. We do this because otherwise
      // sleeping slices generally dominate traces making it seem like there are
      // no running/runnable etc. slices until you zoom in. By drawing both,
      // we get a more accurate representation of the trace and prevent weird
      // artifacts when zooming.
      // See b/201793731 for an example of why we do this.
      const tStart = data.starts[i];
      const tEnd = data.ends[i];
      const state = data.strings[data.state[i]];
<<<<<<< HEAD
      if (tEnd <= visibleWindowTime.start || tStart >= visibleWindowTime.end) {
=======
      const timeSpan = new HighPrecisionTimeSpan(
          HighPrecisionTime.fromSeconds(tStart),
          HighPrecisionTime.fromSeconds(tEnd),
      );

      if (!visibleWindowTime.intersects(timeSpan)) {
>>>>>>> bad11ba2
        continue;
      }

      // Don't display a slice for Task Dead.
      if (state === 'x') continue;
<<<<<<< HEAD
      const rectStart = timeScale.timeToPx(tStart);
      const rectEnd = timeScale.timeToPx(tEnd);
=======
      const rectStart = timeScale.secondsToPx(tStart);
      const rectEnd = timeScale.secondsToPx(tEnd);
>>>>>>> bad11ba2
      const rectWidth = rectEnd - rectStart;

      const currentSelection = globals.state.currentSelection;
      const isSelected = currentSelection &&
          currentSelection.kind === 'THREAD_STATE' &&
          currentSelection.id === data.ids[i];

      const color = colorForState(state);

      let colorStr = `hsl(${color.h},${color.s}%,${color.l}%)`;
      if (color.a) {
        colorStr = `hsla(${color.h},${color.s}%,${color.l}%, ${color.a})`;
      }
      ctx.fillStyle = colorStr;

      ctx.fillRect(rectStart, MARGIN_TOP, rectWidth, RECT_HEIGHT);

      // Don't render text when we have less than 10px to play with.
      if (rectWidth < 10 || state === 'Sleeping') continue;
      const title = cropText(state, charWidth, rectWidth);
      const rectXCenter = rectStart + rectWidth / 2;
      ctx.fillStyle = color.l > 80 ? '#404040' : '#fff';
      ctx.fillText(title, rectXCenter, MARGIN_TOP + RECT_HEIGHT / 2 + 3);

      if (isSelected) {
        drawRectOnSelected = () => {
          const rectStart =
<<<<<<< HEAD
              Math.max(0 - EXCESS_WIDTH, timeScale.timeToPx(tStart));
          const rectEnd = Math.min(
              timeScale.timeToPx(visibleWindowTime.end) + EXCESS_WIDTH,
              timeScale.timeToPx(tEnd));
=======
              Math.max(0 - EXCESS_WIDTH, timeScale.secondsToPx(tStart));
          const rectEnd = Math.min(
              windowSpan.end + EXCESS_WIDTH, timeScale.secondsToPx(tEnd));
>>>>>>> bad11ba2
          const color = colorForState(state);
          ctx.strokeStyle = `hsl(${color.h},${color.s}%,${color.l * 0.7}%)`;
          ctx.beginPath();
          ctx.lineWidth = 3;
          ctx.strokeRect(
              rectStart,
              MARGIN_TOP - 1.5,
              rectEnd - rectStart,
              RECT_HEIGHT + 3);
          ctx.closePath();
        };
      }
    }
    drawRectOnSelected();
  }

  onMouseClick({x}: {x: number}) {
    const data = this.data();
    if (data === undefined) return false;
<<<<<<< HEAD
    const {timeScale} = globals.frontendLocalState;
    const time = timeScale.pxToTime(x);
    const index = search(data.starts, time);
=======
    const {visibleTimeScale} = globals.frontendLocalState;
    const time = visibleTimeScale.pxToHpTime(x);
    const index = search(data.starts, time.seconds);
>>>>>>> bad11ba2
    if (index === -1) return false;

    const id = data.ids[index];
    globals.makeSelection(
        Actions.selectThreadState({id, trackId: this.trackState.id}));
    return true;
  }
}

function activate(ctx: PluginContext) {
  ctx.registerTrack(ThreadStateTrack);
  ctx.registerTrackController(ThreadStateTrackController);
}

export const plugin = {
  pluginId: 'perfetto.ThreadState',
  activate,
};<|MERGE_RESOLUTION|>--- conflicted
+++ resolved
@@ -17,12 +17,6 @@
 import {Actions} from '../../common/actions';
 import {cropText} from '../../common/canvas_utils';
 import {colorForState} from '../../common/colorizer';
-<<<<<<< HEAD
-import {PluginContext} from '../../common/plugin_api';
-import {NUM, NUM_NULL, STR_NULL} from '../../common/query_result';
-import {translateState} from '../../common/thread_state';
-import {fromNs, toNs} from '../../common/time';
-=======
 import {
   HighPrecisionTime,
   HighPrecisionTimeSpan,
@@ -35,7 +29,6 @@
   TPDuration,
   TPTime,
 } from '../../common/time';
->>>>>>> bad11ba2
 import {TrackData} from '../../common/track_data';
 import {TrackController} from '../../controller/track_controller';
 import {checkerboardExcept} from '../../frontend/checkerboard';
@@ -61,11 +54,7 @@
 class ThreadStateTrackController extends TrackController<Config, Data> {
   static readonly kind = THREAD_STATE_TRACK_KIND;
 
-<<<<<<< HEAD
-  private maxDurNs = 0;
-=======
   private maxDurNs: TPDuration = 0n;
->>>>>>> bad11ba2
 
   async onSetup() {
     await this.query(`
@@ -85,21 +74,6 @@
       select ifnull(max(dur), 0) as maxDur
       from ${this.tableName('thread_state')}
     `);
-<<<<<<< HEAD
-    this.maxDurNs = queryRes.firstRow({maxDur: NUM}).maxDur;
-  }
-
-  async onBoundsChange(start: number, end: number, resolution: number):
-      Promise<Data> {
-    const resolutionNs = toNs(resolution);
-    const startNs = toNs(start);
-    const endNs = toNs(end);
-
-    // ns per quantization bucket (i.e. ns per pixel). /2 * 2 is to force it to
-    // be an even number, so we can snap in the middle.
-    const bucketNs =
-        Math.max(Math.round(resolutionNs * this.pxSize() / 2) * 2, 1);
-=======
     this.maxDurNs = queryRes.firstRow({maxDur: LONG}).maxDur;
   }
 
@@ -109,7 +83,6 @@
     // be an even number, so we can snap in the middle.
     const bucketNs =
         Math.max(Math.round(Number(resolution) * this.pxSize() / 2) * 2, 1);
->>>>>>> bad11ba2
 
     const query = `
       select
@@ -123,13 +96,8 @@
         ifnull(id, -1) as id
       from ${this.tableName('thread_state')}
       where
-<<<<<<< HEAD
-        ts >= ${startNs - this.maxDurNs} and
-        ts <= ${endNs}
-=======
         ts >= ${start - this.maxDurNs} and
         ts <= ${end}
->>>>>>> bad11ba2
       group by tsq, is_sleep
       order by tsq
     `;
@@ -222,15 +190,11 @@
   }
 
   renderCanvas(ctx: CanvasRenderingContext2D): void {
-<<<<<<< HEAD
-    const {timeScale, visibleWindowTime} = globals.frontendLocalState;
-=======
     const {
       visibleTimeScale: timeScale,
       visibleWindowTime,
       windowSpan,
     } = globals.frontendLocalState;
->>>>>>> bad11ba2
     const data = this.data();
     const charWidth = ctx.measureText('dbpqaouk').width / 8;
 
@@ -243,17 +207,10 @@
     checkerboardExcept(
         ctx,
         this.getHeight(),
-<<<<<<< HEAD
-        timeScale.timeToPx(visibleWindowTime.start),
-        timeScale.timeToPx(visibleWindowTime.end),
-        timeScale.timeToPx(data.start),
-        timeScale.timeToPx(data.end),
-=======
         windowSpan.start,
         windowSpan.end,
         timeScale.tpTimeToPx(data.start),
         timeScale.tpTimeToPx(data.end),
->>>>>>> bad11ba2
     );
 
     ctx.textAlign = 'center';
@@ -271,28 +228,19 @@
       const tStart = data.starts[i];
       const tEnd = data.ends[i];
       const state = data.strings[data.state[i]];
-<<<<<<< HEAD
-      if (tEnd <= visibleWindowTime.start || tStart >= visibleWindowTime.end) {
-=======
       const timeSpan = new HighPrecisionTimeSpan(
           HighPrecisionTime.fromSeconds(tStart),
           HighPrecisionTime.fromSeconds(tEnd),
       );
 
       if (!visibleWindowTime.intersects(timeSpan)) {
->>>>>>> bad11ba2
         continue;
       }
 
       // Don't display a slice for Task Dead.
       if (state === 'x') continue;
-<<<<<<< HEAD
-      const rectStart = timeScale.timeToPx(tStart);
-      const rectEnd = timeScale.timeToPx(tEnd);
-=======
       const rectStart = timeScale.secondsToPx(tStart);
       const rectEnd = timeScale.secondsToPx(tEnd);
->>>>>>> bad11ba2
       const rectWidth = rectEnd - rectStart;
 
       const currentSelection = globals.state.currentSelection;
@@ -320,16 +268,9 @@
       if (isSelected) {
         drawRectOnSelected = () => {
           const rectStart =
-<<<<<<< HEAD
-              Math.max(0 - EXCESS_WIDTH, timeScale.timeToPx(tStart));
-          const rectEnd = Math.min(
-              timeScale.timeToPx(visibleWindowTime.end) + EXCESS_WIDTH,
-              timeScale.timeToPx(tEnd));
-=======
               Math.max(0 - EXCESS_WIDTH, timeScale.secondsToPx(tStart));
           const rectEnd = Math.min(
               windowSpan.end + EXCESS_WIDTH, timeScale.secondsToPx(tEnd));
->>>>>>> bad11ba2
           const color = colorForState(state);
           ctx.strokeStyle = `hsl(${color.h},${color.s}%,${color.l * 0.7}%)`;
           ctx.beginPath();
@@ -349,15 +290,9 @@
   onMouseClick({x}: {x: number}) {
     const data = this.data();
     if (data === undefined) return false;
-<<<<<<< HEAD
-    const {timeScale} = globals.frontendLocalState;
-    const time = timeScale.pxToTime(x);
-    const index = search(data.starts, time);
-=======
     const {visibleTimeScale} = globals.frontendLocalState;
     const time = visibleTimeScale.pxToHpTime(x);
     const index = search(data.starts, time.seconds);
->>>>>>> bad11ba2
     if (index === -1) return false;
 
     const id = data.ids[index];
