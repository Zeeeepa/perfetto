--- conflicted
+++ resolved
@@ -30,16 +30,12 @@
 import {MetricResult} from '../common/metric_data';
 import {CurrentSearchResults, SearchSummary} from '../common/search_data';
 import {CallsiteInfo, EngineConfig, ProfileType, State} from '../common/state';
-<<<<<<< HEAD
-import {fromNs, toNs} from '../common/time';
-=======
 import {Span, tpTimeFromSeconds} from '../common/time';
 import {
   TPDuration,
   TPTime,
   TPTimeSpan,
 } from '../common/time';
->>>>>>> bad11ba2
 
 import {Analytics, initAnalytics} from './analytics';
 import {BottomTabList} from './bottom_tab';
@@ -56,19 +52,11 @@
 type Description = Map<string, string>;
 
 export interface SliceDetails {
-<<<<<<< HEAD
-  ts?: number;
-  absTime?: string;
-  dur?: number;
-  threadTs?: number;
-  threadDur?: number;
-=======
   ts?: TPTime;
   absTime?: string;
   dur?: TPDuration;
   threadTs?: TPTime;
   threadDur?: TPDuration;
->>>>>>> bad11ba2
   priority?: number;
   endState?: string|null;
   cpu?: number;
@@ -135,13 +123,8 @@
 }
 
 export interface ThreadStateDetails {
-<<<<<<< HEAD
-  ts?: number;
-  dur?: number;
-=======
   ts?: TPTime;
   dur?: TPDuration;
->>>>>>> bad11ba2
 }
 
 export interface FlamegraphDetails {
@@ -189,11 +172,7 @@
 
 export interface FtraceEvent {
   id: number;
-<<<<<<< HEAD
-  ts: number;
-=======
   ts: TPTime;
->>>>>>> bad11ba2
   name: string;
   cpu: number;
   thread: string|null;
@@ -500,21 +479,12 @@
 
   get hasFtrace(): boolean {
     return Boolean(this._ftraceCounters && this._ftraceCounters.length > 0);
-<<<<<<< HEAD
   }
 
   get ftraceCounters(): FtraceStat[]|undefined {
     return this._ftraceCounters;
   }
 
-=======
-  }
-
-  get ftraceCounters(): FtraceStat[]|undefined {
-    return this._ftraceCounters;
-  }
-
->>>>>>> bad11ba2
   set ftraceCounters(value: FtraceStat[]|undefined) {
     this._ftraceCounters = value;
   }
@@ -594,18 +564,6 @@
 
     const resolutionBig = BigintMath.bitFloor(timePerPx.toTPTime());
     return resolutionBig;
-  }
-
-  getCurrentEngine(): EngineConfig|undefined {
-    return this.state.engine;
-  }
-
-  get ftracePanelData(): FtracePanelData|undefined {
-    return this._ftracePanelData;
-  }
-
-  set ftracePanelData(data: FtracePanelData|undefined) {
-    this._ftracePanelData = data;
   }
 
   getCurrentEngine(): EngineConfig|undefined {
