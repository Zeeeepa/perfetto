// Copyright (C) 2018 The Android Open Source Project
//
// Licensed under the Apache License, Version 2.0 (the "License");
// you may not use this file except in compliance with the License.
// You may obtain a copy of the License at
//
//      http://www.apache.org/licenses/LICENSE-2.0
//
// Unless required by applicable law or agreed to in writing, software
// distributed under the License is distributed on an "AS IS" BASIS,
// WITHOUT WARRANTIES OR CONDITIONS OF ANY KIND, either express or implied.
// See the License for the specific language governing permissions and
// limitations under the License.

import m from 'mithril';

import {assertExists} from '../base/logging';
<<<<<<< HEAD
import {Engine} from '../common/engine';
import {TrackState} from '../common/state';
import {TPTime} from '../common/time';
=======
import {EngineProxy} from '../common/engine';
import {TrackState} from '../common/state';
import {Span, TPDuration, TPTime} from '../common/time';
>>>>>>> 45332e04
import {TrackData} from '../common/track_data';

import {checkerboard} from './checkerboard';
import {globals} from './globals';
import {PxSpan, TimeScale} from './time_scale';
import {TrackButtonAttrs} from './track_panel';

// Args passed to the track constructors when creating a new track.
export interface NewTrackArgs {
  trackId: string;
<<<<<<< HEAD
  engine: Engine;
=======
  engine: EngineProxy;
>>>>>>> 45332e04
}

// This interface forces track implementations to have some static properties.
// Typescript does not have abstract static members, which is why this needs to
// be in a separate interface.
export interface TrackCreator {
  // Store the kind explicitly as a string as opposed to using class.kind in
  // case we ever minify our code.
  readonly kind: string;

  // We need the |create| method because the stored value in the registry can be
  // an abstract class, and we cannot call 'new' on an abstract class.
  create(args: NewTrackArgs): Track;
}

export interface SliceRect {
  left: number;
  width: number;
  top: number;
  height: number;
  visible: boolean;
}

// The abstract class that needs to be implemented by all tracks.
export abstract class Track<Config = {}, Data extends TrackData = TrackData> {
  // The UI-generated track ID (not to be confused with the SQL track.id).
  protected readonly trackId: string;
<<<<<<< HEAD
  protected readonly engine: Engine;
=======
  protected readonly engine: EngineProxy;
>>>>>>> 45332e04

  // When true this is a new controller-less track type.
  // TODO(hjd): eventually all tracks will be controller-less and this
  // should be removed then.
  protected frontendOnly = false;

  // Caches the last state.track[this.trackId]. This is to deal with track
  // deletion, see comments in trackState() below.
  private lastTrackState: TrackState;

  constructor(args: NewTrackArgs) {
    this.trackId = args.trackId;
    this.engine = args.engine;
    this.lastTrackState = assertExists(globals.state.tracks[this.trackId]);
  }

  // Last call the track will receive. Called just before the last reference to
  // this object is removed.
  onDestroy() {}

  protected abstract renderCanvas(ctx: CanvasRenderingContext2D): void;

  protected get trackState(): TrackState {
    // We can end up in a state where a Track is still in the mithril renderer
    // tree but its corresponding state has been deleted. This can happen in the
    // interval of time between a track being removed from the state and the
    // next animation frame that would remove the Track object. If a mouse event
    // is dispatched in the meanwhile (or a promise is resolved), we need to be
    // able to access the state. Hence the caching logic here.
    const trackState = globals.state.tracks[this.trackId];
    if (trackState === undefined) {
      return this.lastTrackState;
    }
    this.lastTrackState = trackState;
    return trackState;
  }

  get config(): Config {
    return this.trackState.config as Config;
  }

  data(): Data|undefined {
    if (this.frontendOnly) {
      return undefined;
    }
    return globals.trackDataStore.get(this.trackId) as Data;
  }

  getHeight(): number {
    return 40;
  }

  getTrackShellButtons(): Array<m.Vnode<TrackButtonAttrs>> {
    return [];
  }

  getContextMenu(): m.Vnode<any>|null {
    return null;
  }

  onMouseMove(_position: {x: number, y: number}) {}

  // Returns whether the mouse click has selected something.
  // Used to prevent further propagation if necessary.
  onMouseClick(_position: {x: number, y: number}): boolean {
    return false;
  }

  onMouseOut(): void {}

  onFullRedraw(): void {}

  render(ctx: CanvasRenderingContext2D) {
    globals.frontendLocalState.addVisibleTrack(this.trackState.id);
    if (this.data() === undefined && !this.frontendOnly) {
      const {visibleWindowTime, visibleTimeScale} = globals.frontendLocalState;
      const startPx =
          Math.floor(visibleTimeScale.hpTimeToPx(visibleWindowTime.start));
      const endPx =
          Math.ceil(visibleTimeScale.hpTimeToPx(visibleWindowTime.end));
      checkerboard(ctx, this.getHeight(), startPx, endPx);
    } else {
      this.renderCanvas(ctx);
    }
  }

  drawTrackHoverTooltip(
      ctx: CanvasRenderingContext2D, pos: {x: number, y: number}, text: string,
      text2?: string) {
    ctx.font = '10px Roboto Condensed';
    ctx.textBaseline = 'middle';
    ctx.textAlign = 'left';

    // TODO(hjd): Avoid measuring text all the time (just use monospace?)
    const textMetrics = ctx.measureText(text);
    const text2Metrics = ctx.measureText(text2 || '');

    // Padding on each side of the box containing the tooltip:
    const paddingPx = 4;

    // Figure out the width of the tool tip box:
    let width = Math.max(textMetrics.width, text2Metrics.width);
    width += paddingPx * 2;

    // and the height:
    let height = 0;
    height += textMetrics.fontBoundingBoxAscent;
    height += textMetrics.fontBoundingBoxDescent;
    if (text2 !== undefined) {
      height += text2Metrics.fontBoundingBoxAscent;
      height += text2Metrics.fontBoundingBoxDescent;
    }
    height += paddingPx * 2;

    let x = pos.x;
    let y = pos.y;

    // Move box to the top right of the mouse:
    x += 10;
    y -= 10;

    // Ensure the box is on screen:
    const endPx = globals.frontendLocalState.visibleTimeScale.pxSpan.end;
    if (x + width > endPx) {
      x -= x + width - endPx;
    }
    if (y < 0) {
      y = 0;
    }
    if (y + height > this.getHeight()) {
      y -= y + height - this.getHeight();
    }

    // Draw everything:
    ctx.fillStyle = 'rgba(255, 255, 255, 0.9)';
    ctx.fillRect(x, y, width, height);

    ctx.fillStyle = 'hsl(200, 50%, 40%)';
    ctx.fillText(
        text, x + paddingPx, y + paddingPx + textMetrics.fontBoundingBoxAscent);
    if (text2 !== undefined) {
      const yOffsetPx = textMetrics.fontBoundingBoxAscent +
          textMetrics.fontBoundingBoxDescent +
          text2Metrics.fontBoundingBoxAscent;
      ctx.fillText(text2, x + paddingPx, y + paddingPx + yOffsetPx);
    }
  }

  // Returns a place where a given slice should be drawn. Should be implemented
  // only for track types that support slices e.g. chrome_slice, async_slices
  // tStart - slice start time in seconds, tEnd - slice end time in seconds,
  // depth - slice depth
<<<<<<< HEAD
  getSliceRect(_tStart: TPTime, _tEnd: TPTime, _depth: number): SliceRect
      |undefined {
=======
  getSliceRect(
      _visibleTimeScale: TimeScale, _visibleWindow: Span<TPTime, TPDuration>,
      _windowSpan: PxSpan, _tStart: TPTime, _tEnd: TPTime,
      _depth: number): SliceRect|undefined {
>>>>>>> 45332e04
    return undefined;
  }
}<|MERGE_RESOLUTION|>--- conflicted
+++ resolved
@@ -15,15 +15,9 @@
 import m from 'mithril';
 
 import {assertExists} from '../base/logging';
-<<<<<<< HEAD
-import {Engine} from '../common/engine';
-import {TrackState} from '../common/state';
-import {TPTime} from '../common/time';
-=======
 import {EngineProxy} from '../common/engine';
 import {TrackState} from '../common/state';
 import {Span, TPDuration, TPTime} from '../common/time';
->>>>>>> 45332e04
 import {TrackData} from '../common/track_data';
 
 import {checkerboard} from './checkerboard';
@@ -34,11 +28,7 @@
 // Args passed to the track constructors when creating a new track.
 export interface NewTrackArgs {
   trackId: string;
-<<<<<<< HEAD
-  engine: Engine;
-=======
   engine: EngineProxy;
->>>>>>> 45332e04
 }
 
 // This interface forces track implementations to have some static properties.
@@ -66,11 +56,7 @@
 export abstract class Track<Config = {}, Data extends TrackData = TrackData> {
   // The UI-generated track ID (not to be confused with the SQL track.id).
   protected readonly trackId: string;
-<<<<<<< HEAD
-  protected readonly engine: Engine;
-=======
   protected readonly engine: EngineProxy;
->>>>>>> 45332e04
 
   // When true this is a new controller-less track type.
   // TODO(hjd): eventually all tracks will be controller-less and this
@@ -223,15 +209,10 @@
   // only for track types that support slices e.g. chrome_slice, async_slices
   // tStart - slice start time in seconds, tEnd - slice end time in seconds,
   // depth - slice depth
-<<<<<<< HEAD
-  getSliceRect(_tStart: TPTime, _tEnd: TPTime, _depth: number): SliceRect
-      |undefined {
-=======
   getSliceRect(
       _visibleTimeScale: TimeScale, _visibleWindow: Span<TPTime, TPDuration>,
       _windowSpan: PxSpan, _tStart: TPTime, _tEnd: TPTime,
       _depth: number): SliceRect|undefined {
->>>>>>> 45332e04
     return undefined;
   }
 }