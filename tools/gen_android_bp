#!/usr/bin/env python3
# Copyright (C) 2017 The Android Open Source Project
#
# Licensed under the Apache License, Version 2.0 (the "License");
# you may not use this file except in compliance with the License.
# You may obtain a copy of the License at
#
#      http://www.apache.org/licenses/LICENSE-2.0
#
# Unless required by applicable law or agreed to in writing, software
# distributed under the License is distributed on an "AS IS" BASIS,
# WITHOUT WARRANTIES OR CONDITIONS OF ANY KIND, either express or implied.
# See the License for the specific language governing permissions and
# limitations under the License.

# This tool translates a collection of BUILD.gn files into a mostly equivalent
# Android.bp file for the Android Soong build system. The input to the tool is a
# JSON description of the GN build definition generated with the following
# command:
#
#   gn desc out --format=json --all-toolchains "//*" > desc.json
#
# The tool is then given a list of GN labels for which to generate Android.bp
# build rules. The dependencies for the GN labels are squashed to the generated
# Android.bp target, except for actions which get their own genrule. Some
# libraries are also mapped to their Android equivalents -- see |builtin_deps|.

import argparse
import json
import os
import re
import sys
from typing import Dict
from typing import List
from typing import Optional

import gn_utils
from gn_utils import GnParser

from compat import itervalues

ROOT_DIR = os.path.dirname(os.path.dirname(os.path.abspath(__file__)))

# Arguments for the GN output directory.
gn_args = ' '.join([
    'is_debug=false',
    'is_perfetto_build_generator=true',
    'perfetto_build_with_android=true',
    'target_cpu="arm"',
    'target_os="android"',
])

# Default targets to translate to the blueprint file.
default_targets = [
    '//:libperfetto_client_experimental',
    '//:libperfetto',
    '//:perfetto_integrationtests',
    '//:perfetto_unittests',
    '//protos/perfetto/trace:perfetto_trace_protos',
    '//src/android_internal:libperfetto_android_internal',
    '//src/base:perfetto_base_default_platform',
    '//src/perfetto_cmd:perfetto',
    '//src/perfetto_cmd:trigger_perfetto',
    '//src/profiling/memory:heapprofd_client',
    '//src/profiling/memory:heapprofd_client_api',
    '//src/profiling/memory:heapprofd_api_noop',
    '//src/profiling/memory:heapprofd',
    '//src/profiling/memory:heapprofd_standalone_client',
    '//src/profiling/perf:traced_perf',
    '//src/traced/probes:traced_probes',
    '//src/traced/service:traced',
    '//src/trace_processor:trace_processor_shell',
    '//test/cts:perfetto_cts_deps',
    '//test/cts:perfetto_cts_jni_deps',
    '//test:perfetto_gtest_logcat_printer',
    '//test/vts:perfetto_vts_deps',
]

# Host targets
ipc_plugin = '//src/ipc/protoc_plugin:ipc_plugin(%s)' % gn_utils.HOST_TOOLCHAIN
protozero_plugin = '//src/protozero/protoc_plugin:protozero_plugin(%s)' % (
    gn_utils.HOST_TOOLCHAIN)
cppgen_plugin = '//src/protozero/protoc_plugin:cppgen_plugin(%s)' % (
    gn_utils.HOST_TOOLCHAIN)

default_targets += [
    '//src/traceconv:traceconv(%s)' % gn_utils.HOST_TOOLCHAIN,
    protozero_plugin,
    ipc_plugin,
]

# Defines a custom init_rc argument to be applied to the corresponding output
# blueprint target.
target_initrc = {
    '//src/traced/service:traced': {'perfetto.rc'},
    '//src/profiling/memory:heapprofd': {'heapprofd.rc'},
    '//src/profiling/perf:traced_perf': {'traced_perf.rc'},
}

target_host_supported = [
    '//:libperfetto',
    '//:libperfetto_client_experimental',
    '//protos/perfetto/trace:perfetto_trace_protos',
    '//src/trace_processor:demangle',
    '//src/trace_processor:trace_processor_shell',
<<<<<<< HEAD
=======
    '//src/traced/probes:traced_probes',
    '//src/traced/service:traced',
>>>>>>> 5f456dbc
]

target_vendor_available = [
    '//:libperfetto_client_experimental',
]

# Proto target groups which will be made public.
proto_groups = {
    'trace': [
        '//protos/perfetto/trace:non_minimal_source_set',
        '//protos/perfetto/trace:minimal_source_set'
    ],
}

needs_libfts = [
    '//:perfetto_unittests',
    '//src/trace_processor:trace_processor_shell',
    '//src/traceconv:traceconv',
]

# All module names are prefixed with this string to avoid collisions.
module_prefix = 'perfetto_'

# Shared libraries which are directly translated to Android system equivalents.
shared_library_allowlist = [
    'android',
    'android.hardware.atrace@1.0',
    'android.hardware.health@2.0',
    'android.hardware.health-V2-ndk',
    'android.hardware.power.stats@1.0',
    'android.hardware.power.stats-V1-cpp',
    'base',
    'binder',
    'binder_ndk',
    'cutils',
    'hidlbase',
    'hidltransport',
    'hwbinder',
    'incident',
    'log',
    'services',
    'statssocket',
    'tracingproxy',
    'utils',
    'statspull',
]

# Static libraries which are directly translated to Android system equivalents.
static_library_allowlist = [
    'statslog_perfetto',
]

# Name of the module which settings such as compiler flags for all other
# modules.
defaults_module = module_prefix + 'defaults'

# Location of the project in the Android source tree.
tree_path = 'external/perfetto'

# Path for the protobuf sources in the standalone build.
buildtools_protobuf_src = '//buildtools/protobuf/src'

# Location of the protobuf src dir in the Android source tree.
android_protobuf_src = 'external/protobuf/src'

# Compiler flags which are passed through to the blueprint.
cflag_allowlist = r'^-DPERFETTO.*$'

# Compiler defines which are passed through to the blueprint.
define_allowlist = r'^(GOOGLE_PROTO.*)|(ZLIB_.*)|(USE_MMAP)$'

# The directory where the generated perfetto_build_flags.h will be copied into.
buildflags_dir = 'include/perfetto/base/build_configs/android_tree'


def enumerate_data_deps():
  with open(os.path.join(ROOT_DIR, 'tools', 'test_data.txt')) as f:
    lines = f.readlines()
  for line in (line.strip() for line in lines if not line.startswith('#')):
    assert os.path.exists(line), 'file %s should exist' % line
    if line.startswith('test/data/'):
      # Skip test data files that require GCS. They are only for benchmarks.
      # We don't run benchmarks in the android tree.
      continue
    if line.endswith('/.'):
      yield line[:-1] + '**/*'
    else:
      yield line


# Additional arguments to apply to Android.bp rules.
additional_args = {
    'heapprofd_client_api': [
        ('static_libs', {'libasync_safe'}),
        # heapprofd_client_api MUST NOT have global constructors. Because it
        # is loaded in an __attribute__((constructor)) of libc, we cannot
        # guarantee that the global constructors get run before it is used.
        ('cflags', {'-Wglobal-constructors', '-Werror=global-constructors'}),
        ('version_script', 'src/profiling/memory/heapprofd_client_api.map.txt'),
        ('stubs', {
            'versions': ['S'],
            'symbol_file': 'src/profiling/memory/heapprofd_client_api.map.txt',
        }),
        ('export_include_dirs', {'src/profiling/memory/include'}),
    ],
    'heapprofd_api_noop': [
        ('version_script', 'src/profiling/memory/heapprofd_client_api.map.txt'),
        ('stubs', {
            'versions': ['S'],
            'symbol_file': 'src/profiling/memory/heapprofd_client_api.map.txt',
        }),
        ('export_include_dirs', {'src/profiling/memory/include'}),
    ],
    'heapprofd_client': [
        ('include_dirs', {'bionic/libc'}),
        ('static_libs', {'libasync_safe'}),
    ],
    'heapprofd_standalone_client': [
        ('static_libs', {'libasync_safe'}),
        ('version_script', 'src/profiling/memory/heapprofd_client_api.map.txt'),
        ('export_include_dirs', {'src/profiling/memory/include'}),
        ('stl', 'libc++_static'),
    ],
    'perfetto_unittests': [
        ('data', set(enumerate_data_deps())),
        ('include_dirs', {'bionic/libc/kernel'}),
    ],
    'perfetto_integrationtests': [
        ('test_suites', {'general-tests'}),
        ('test_config', 'PerfettoIntegrationTests.xml'),
    ],
    'traced_probes': [('required', {
        'libperfetto_android_internal', 'trigger_perfetto', 'traced_perf',
        'mm_events'
    }),],
    'libperfetto_android_internal': [('static_libs', {'libhealthhalutils'}),],
    'trace_processor_shell': [
        ('strip', {
            'all': True
        }),
        ('host', {
            'stl': 'libc++_static',
            'dist': {
                'targets': ['sdk_repo']
            },
        }),
    ],
    'libperfetto_client_experimental': [
        ('apex_available', {
            '//apex_available:platform', 'com.android.art',
            'com.android.art.debug', 'com.android.tethering'
        }),
        ('min_sdk_version', '30'),
        ('shared_libs', {'liblog'}),
        ('export_include_dirs', {'include', buildflags_dir}),
    ],
    'perfetto_trace_protos': [
        ('apex_available', {
            '//apex_available:platform', 'com.android.art',
            'com.android.art.debug'
        }),
        ('min_sdk_version', 'S'),
    ],
    'libperfetto': [('export_include_dirs', {'include', buildflags_dir}),],
}


def enable_base_platform(module):
  module.srcs.add(':perfetto_base_default_platform')


def enable_gtest_and_gmock(module):
  module.static_libs.add('libgmock')
  module.static_libs.add('libgtest')
  if module.name != 'perfetto_gtest_logcat_printer':
    module.whole_static_libs.add('perfetto_gtest_logcat_printer')


def enable_protobuf_full(module):
  if module.type == 'cc_binary_host':
    module.static_libs.add('libprotobuf-cpp-full')
  elif module.host_supported:
    module.host.static_libs.add('libprotobuf-cpp-full')
    module.android.shared_libs.add('libprotobuf-cpp-full')
  else:
    module.shared_libs.add('libprotobuf-cpp-full')


def enable_protobuf_lite(module):
  module.shared_libs.add('libprotobuf-cpp-lite')


def enable_protoc_lib(module):
  if module.type == 'cc_binary_host':
    module.static_libs.add('libprotoc')
  else:
    module.shared_libs.add('libprotoc')


def enable_libunwindstack(module):
  if module.name != 'heapprofd_standalone_client':
    module.shared_libs.add('libunwindstack')
    module.shared_libs.add('libprocinfo')
    module.shared_libs.add('libbase')
  else:
    module.static_libs.add('libunwindstack')
    module.static_libs.add('libprocinfo')
    module.static_libs.add('libbase')
    module.static_libs.add('liblzma')
    module.static_libs.add('libdexfile_support')
    module.runtime_libs.add('libdexfile')  # libdexfile_support dependency


def enable_libunwind(module):
  # libunwind is disabled on Darwin so we cannot depend on it.
  pass


def enable_sqlite(module):
  if module.type == 'cc_binary_host':
    module.static_libs.add('libsqlite')
    module.static_libs.add('sqlite_ext_percentile')
  elif module.host_supported:
    # Copy what the sqlite3 command line tool does.
    module.android.shared_libs.add('libsqlite')
    module.android.shared_libs.add('libicu')
    module.android.shared_libs.add('liblog')
    module.android.shared_libs.add('libutils')
    module.android.static_libs.add('sqlite_ext_percentile')
    module.host.static_libs.add('libsqlite')
    module.host.static_libs.add('sqlite_ext_percentile')
  else:
    module.shared_libs.add('libsqlite')
    module.shared_libs.add('libicu')
    module.shared_libs.add('liblog')
    module.shared_libs.add('libutils')
    module.static_libs.add('sqlite_ext_percentile')


def enable_zlib(module):
  if module.type == 'cc_binary_host':
    module.static_libs.add('libz')
  elif module.host_supported:
    module.android.shared_libs.add('libz')
    module.host.static_libs.add('libz')
  else:
    module.shared_libs.add('libz')


def enable_uapi_headers(module):
  module.include_dirs.add('bionic/libc/kernel')


def enable_bionic_libc_platform_headers_on_android(module):
  module.header_libs.add('bionic_libc_platform_headers')


# Android equivalents for third-party libraries that the upstream project
# depends on.
builtin_deps = {
    '//gn:default_deps':
        lambda x: None,
    '//gn:gtest_main':
        lambda x: None,
    '//gn:protoc':
        lambda x: None,
    '//gn:base_platform':
        enable_base_platform,
    '//gn:gtest_and_gmock':
        enable_gtest_and_gmock,
    '//gn:libunwind':
        enable_libunwind,
    '//gn:protobuf_full':
        enable_protobuf_full,
    '//gn:protobuf_lite':
        enable_protobuf_lite,
    '//gn:protoc_lib':
        enable_protoc_lib,
    '//gn:libunwindstack':
        enable_libunwindstack,
    '//gn:sqlite':
        enable_sqlite,
    '//gn:zlib':
        enable_zlib,
    '//gn:bionic_kernel_uapi_headers':
        enable_uapi_headers,
    '//src/profiling/memory:bionic_libc_platform_headers_on_android':
        enable_bionic_libc_platform_headers_on_android,
}

# ----------------------------------------------------------------------------
# End of configuration.
# ----------------------------------------------------------------------------


class Error(Exception):
  pass


class ThrowingArgumentParser(argparse.ArgumentParser):

  def __init__(self, context):
    super(ThrowingArgumentParser, self).__init__()
    self.context = context

  def error(self, message):
    raise Error('%s: %s' % (self.context, message))


def write_blueprint_key_value(output, name, value, sort=True):
  """Writes a Blueprint key-value pair to the output"""

  if isinstance(value, bool):
    if value:
      output.append('    %s: true,' % name)
    else:
      output.append('    %s: false,' % name)
    return
  if not value:
    return
  if isinstance(value, set):
    value = sorted(value)
  if isinstance(value, list):
    output.append('    %s: [' % name)
    for item in sorted(value) if sort else value:
      output.append('        "%s",' % item)
    output.append('    ],')
    return
  if isinstance(value, Target):
    value.to_string(output)
    return
  if isinstance(value, dict):
    kv_output = []
    for k, v in value.items():
      write_blueprint_key_value(kv_output, k, v)

    output.append('    %s: {' % name)
    for line in kv_output:
      output.append('    %s' % line)
    output.append('    },')
    return
  output.append('    %s: "%s",' % (name, value))


class Target(object):
  """A target-scoped part of a module"""

  def __init__(self, name):
    self.name = name
    self.shared_libs = set()
    self.static_libs = set()
    self.whole_static_libs = set()
    self.cflags = set()
    self.dist = dict()
    self.strip = dict()
    self.stl = None

  def to_string(self, output):
    nested_out = []
    self._output_field(nested_out, 'shared_libs')
    self._output_field(nested_out, 'static_libs')
    self._output_field(nested_out, 'whole_static_libs')
    self._output_field(nested_out, 'cflags')
    self._output_field(nested_out, 'stl')
    self._output_field(nested_out, 'dist')
    self._output_field(nested_out, 'strip')

    if nested_out:
      output.append('    %s: {' % self.name)
      for line in nested_out:
        output.append('    %s' % line)
      output.append('    },')

  def _output_field(self, output, name, sort=True):
    value = getattr(self, name)
    return write_blueprint_key_value(output, name, value, sort)


class Module(object):
  """A single module (e.g., cc_binary, cc_test) in a blueprint."""

  def __init__(self, mod_type, name, gn_target):
    assert (gn_target)
    self.type = mod_type
    self.gn_target = gn_target
    self.name = name
    self.srcs = set()
    self.main: Optional[str] = None
    self.comment = 'GN: ' + gn_utils.label_without_toolchain(gn_target)
    self.shared_libs = set()
    self.static_libs = set()
    self.whole_static_libs = set()
    self.runtime_libs = set()
    self.tools = set()
    self.cmd: Optional[str] = None
    self.host_supported = False
    self.vendor_available = False
    self.init_rc = set()
    self.out = set()
    self.export_include_dirs = set()
    self.generated_headers = set()
    self.export_generated_headers = set()
    self.defaults = set()
    self.cflags = set()
    self.include_dirs = set()
    self.header_libs = set()
    self.required = set()
    self.user_debug_flag = False
    self.tool_files: Optional[List[str]] = None
    self.android = Target('android')
    self.host = Target('host')
    self.musl = Target('musl')
    self.lto: Optional[bool] = None
    self.stl = None
    self.dist = dict()
    self.strip = dict()
    self.data = set()
    self.apex_available = set()
    self.min_sdk_version = None
    self.proto = dict()
    # The genrule_XXX below are properties that must to be propagated back
    # on the module(s) that depend on the genrule.
    self.genrule_headers = set()
    self.genrule_srcs = set()
    self.genrule_shared_libs = set()
    self.version_script = None
    self.test_suites = set()
    self.test_config = None
    self.stubs = {}

  def to_string(self, output):
    if self.comment:
      output.append('// %s' % self.comment)
    output.append('%s {' % self.type)
    self._output_field(output, 'name')
    self._output_field(output, 'srcs')
    self._output_field(output, 'shared_libs')
    self._output_field(output, 'static_libs')
    self._output_field(output, 'whole_static_libs')
    self._output_field(output, 'runtime_libs')
    self._output_field(output, 'tools')
    self._output_field(output, 'cmd', sort=False)
    if self.host_supported:
      self._output_field(output, 'host_supported')
    if self.vendor_available:
      self._output_field(output, 'vendor_available')
    self._output_field(output, 'init_rc')
    self._output_field(output, 'out')
    self._output_field(output, 'export_include_dirs')
    self._output_field(output, 'generated_headers')
    self._output_field(output, 'export_generated_headers')
    self._output_field(output, 'defaults')
    self._output_field(output, 'cflags')
    self._output_field(output, 'include_dirs')
    self._output_field(output, 'header_libs')
    self._output_field(output, 'required')
    self._output_field(output, 'dist')
    self._output_field(output, 'strip')
    self._output_field(output, 'tool_files')
    self._output_field(output, 'data')
    self._output_field(output, 'stl')
    self._output_field(output, 'apex_available')
    self._output_field(output, 'min_sdk_version')
    self._output_field(output, 'version_script')
    self._output_field(output, 'test_suites')
    self._output_field(output, 'test_config')
    self._output_field(output, 'stubs')
    self._output_field(output, 'proto')
    self._output_field(output, 'main')

    target_out = []
    self._output_field(target_out, 'android')
    self._output_field(target_out, 'host')
    self._output_field(target_out, 'musl')
    if target_out:
      output.append('    target: {')
      for line in target_out:
        output.append('    %s' % line)
      output.append('    },')

    if self.user_debug_flag:
      output.append('    product_variables: {')
      output.append('        debuggable: {')
      output.append(
          '            cflags: ["-DPERFETTO_BUILD_WITH_ANDROID_USERDEBUG"],')
      output.append('        },')
      output.append('    },')
    if self.lto is not None:
      output.append('    target: {')
      output.append('        android: {')
      output.append('            lto: {')
      output.append('                thin: %s,' %
                    'true' if self.lto else 'false')
      output.append('            },')
      output.append('        },')
      output.append('    },')
    output.append('}')
    output.append('')

  def add_android_static_lib(self, lib):
    if self.type == 'cc_binary_host':
      raise Exception('Adding Android static lib for host tool is unsupported')
    elif self.host_supported:
      self.android.static_libs.add(lib)
    else:
      self.static_libs.add(lib)

  def add_android_shared_lib(self, lib):
    if self.type == 'cc_binary_host':
      raise Exception('Adding Android shared lib for host tool is unsupported')
    elif self.host_supported:
      self.android.shared_libs.add(lib)
    else:
      self.shared_libs.add(lib)

  def _output_field(self, output, name, sort=True):
    value = getattr(self, name)
    return write_blueprint_key_value(output, name, value, sort)


class Blueprint(object):
  """In-memory representation of an Android.bp file."""

  def __init__(self):
    self.modules: Dict[str, Module] = {}
    self.gn_target_to_module: Dict[str, Module] = {}

  def add_module(self, module: Module):
    """Adds a new module to the blueprint, replacing any existing module
        with the same name.

        Args:
            module: Module instance.
        """
    self.modules[module.name] = module
    self.gn_target_to_module[module.gn_target] = module

  def to_string(self, output):
    for m in sorted(itervalues(self.modules), key=lambda m: m.name):
      m.to_string(output)


def label_to_module_name(label: str):
  """Turn a GN label (e.g., //:perfetto_tests) into a module name."""
  # If the label is explicibly listed in the default target list, don't prefix
  # its name and return just the target name. This is so tools like
  # "traceconv" stay as such in the Android tree.
  label_without_toolchain = gn_utils.label_without_toolchain(label)
  if label in default_targets or label_without_toolchain in default_targets:
    return label_without_toolchain.split(':')[-1]

  module = re.sub(r'^//:?', '', label_without_toolchain)
  module = re.sub(r'[^a-zA-Z0-9_]', '_', module)
  if not module.startswith(module_prefix):
    return module_prefix + module
  return module


def is_supported_source_file(name: str):
  """Returns True if |name| can appear in a 'srcs' list."""
  return os.path.splitext(name)[1] in ['.c', '.cc', '.proto']


def create_proto_modules(blueprint: Blueprint, gn: GnParser,
                         target: GnParser.Target):
  """Generate genrules for a proto GN target.

    GN actions are used to dynamically generate files during the build. The
    Soong equivalent is a genrule. This function turns a specific kind of
    genrule which turns .proto files into source and header files into a pair
    equivalent genrules.

    Args:
        blueprint: Blueprint instance which is being generated.
        target: gn_utils.Target object.

    Returns:
        The source_genrule module.
    """
  assert (target.type == 'proto_library')

  # We don't generate any targets for source_set proto modules because
  # they will be inlined into other modules if required.
  if target.proto_plugin == 'source_set':
    return None

  tools = {'aprotoc'}
  cpp_out_dir = '$(genDir)/%s/' % tree_path
  target_module_name = label_to_module_name(target.name)

  # In GN builds the proto path is always relative to the output directory
  # (out/tmp.xxx).
  cmd = ['mkdir -p %s &&' % cpp_out_dir, '$(location aprotoc)']
  cmd += ['--proto_path=%s' % tree_path]

  if buildtools_protobuf_src in target.proto_paths:
    cmd += ['--proto_path=%s' % android_protobuf_src]

  # Descriptor targets only generate a single target.
  if target.proto_plugin == 'descriptor':
    out = '{}.bin'.format(target_module_name)

    cmd += ['--descriptor_set_out=$(out)']
    cmd += ['$(in)']

    descriptor_module = Module('genrule', target_module_name, target.name)
    descriptor_module.cmd = ' '.join(cmd)
    descriptor_module.out.add(out)
    descriptor_module.tools = tools
    blueprint.add_module(descriptor_module)

    # Recursively extract the .proto files of all the dependencies and
    # add them to srcs.
    descriptor_module.srcs.update(
        gn_utils.label_to_path(src) for src in target.sources)
    for dep in target.transitive_proto_deps():
      current_target = gn.get_target(dep.name)
      descriptor_module.srcs.update(
          gn_utils.label_to_path(src) for src in current_target.sources)

    return descriptor_module

  # We create two genrules for each proto target: one for the headers and
  # another for the sources. This is because the module that depends on the
  # generated files needs to declare two different types of dependencies --
  # source files in 'srcs' and headers in 'generated_headers' -- and it's not
  # valid to generate .h files from a source dependency and vice versa.
  source_module_name = target_module_name + '_gen'
  source_module = Module('genrule', source_module_name, target.name)
  blueprint.add_module(source_module)
  source_module.srcs.update(
      gn_utils.label_to_path(src) for src in target.sources)

  header_module = Module('genrule', source_module_name + '_headers',
                         target.name)
  blueprint.add_module(header_module)
  header_module.srcs = set(source_module.srcs)

  # TODO(primiano): at some point we should remove this. This was introduced
  # by aosp/1108421 when adding "protos/" to .proto include paths, in order to
  # avoid doing multi-repo changes and allow old clients in the android tree
  # to still do the old #include "perfetto/..." rather than
  # #include "protos/perfetto/...".
  header_module.export_include_dirs = {'.', 'protos'}

  source_module.genrule_srcs.add(':' + source_module.name)
  source_module.genrule_headers.add(header_module.name)

  if target.proto_plugin == 'proto':
    suffixes = ['pb']
    source_module.genrule_shared_libs.add('libprotobuf-cpp-lite')
    cmd += ['--cpp_out=lite=true:' + cpp_out_dir]
  elif target.proto_plugin == 'protozero':
    suffixes = ['pbzero']
    plugin = create_modules_from_target(blueprint, gn, protozero_plugin)
    assert (plugin)
    tools.add(plugin.name)
    cmd += ['--plugin=protoc-gen-plugin=$(location %s)' % plugin.name]
    cmd += ['--plugin_out=wrapper_namespace=pbzero:' + cpp_out_dir]
  elif target.proto_plugin == 'cppgen':
    suffixes = ['gen']
    plugin = create_modules_from_target(blueprint, gn, cppgen_plugin)
    assert (plugin)
    tools.add(plugin.name)
    cmd += ['--plugin=protoc-gen-plugin=$(location %s)' % plugin.name]
    cmd += ['--plugin_out=wrapper_namespace=gen:' + cpp_out_dir]
  elif target.proto_plugin == 'ipc':
    suffixes = ['ipc']
    plugin = create_modules_from_target(blueprint, gn, ipc_plugin)
    assert (plugin)
    tools.add(plugin.name)
    cmd += ['--plugin=protoc-gen-plugin=$(location %s)' % plugin.name]
    cmd += ['--plugin_out=wrapper_namespace=gen:' + cpp_out_dir]
  else:
    raise Error('Unsupported proto plugin: %s' % target.proto_plugin)

  cmd += ['$(in)']
  source_module.cmd = ' '.join(cmd)
  header_module.cmd = source_module.cmd
  source_module.tools = tools
  header_module.tools = tools

  for sfx in suffixes:
    source_module.out.update('%s/%s' %
                             (tree_path, src.replace('.proto', '.%s.cc' % sfx))
                             for src in source_module.srcs)
    header_module.out.update('%s/%s' %
                             (tree_path, src.replace('.proto', '.%s.h' % sfx))
                             for src in header_module.srcs)
  return source_module


def create_tp_tables_module(blueprint: Blueprint, gn: GnParser,
                            target: GnParser.Target):
  bp_module_name = label_to_module_name(target.name)
  bp_binary_module_name = f'{bp_module_name}_binary'
  srcs = [gn_utils.label_to_path(src) for src in target.sources]

  binary_module = Module('python_binary_host', bp_binary_module_name,
                         target.name)
  for dep in target.non_proto_or_source_set_deps():
    binary_module.srcs.update([
        gn_utils.label_to_path(src) for src in gn.get_target(dep.name).sources
    ])
  binary_module.srcs.update(srcs)
  binary_module.srcs.add('tools/gen_tp_table_headers.py')
  binary_module.main = 'tools/gen_tp_table_headers.py'
  blueprint.add_module(binary_module)

  module = Module('genrule', bp_module_name, target.name)
  module.tools = set([
      bp_binary_module_name,
  ])
  module.cmd = ' '.join([
      f'$(location {bp_binary_module_name})',
      '--gen-dir=$(genDir)',
      '--relative-input-dir=external/perfetto',
      '--inputs',
      '$(in)',
  ])
  module.out.update(target.outputs)
  module.genrule_headers.add(module.name)
  module.srcs.update(srcs)
  blueprint.add_module(module)

  return module


def create_amalgamated_sql_module(blueprint: Blueprint, gn: GnParser,
                                  target: GnParser.Target):
  bp_module_name = label_to_module_name(target.name)

  def find_arg(name):
    for i, arg in enumerate(target.args):
      if arg.startswith(f'--{name}'):
        return target.args[i + 1]

  namespace = find_arg('namespace')

  module = Module('genrule', bp_module_name, target.name)
  module.tool_files = [
      'tools/gen_amalgamated_sql.py',
  ]
  module.cmd = ' '.join([
      '$(location tools/gen_amalgamated_sql.py)',
      f'--namespace={namespace}',
      '--cpp-out=$(out)',
      '$(in)',
  ])
  module.genrule_headers.add(module.name)
  module.out.update(target.outputs)

  for dep in target.transitive_deps:
    module.srcs.update(
        [gn_utils.label_to_path(src) for src in gn.get_target(dep.name).inputs])
  blueprint.add_module(module)
  return module


def create_cc_proto_descriptor_module(blueprint: Blueprint,
                                      target: GnParser.Target):
  bp_module_name = label_to_module_name(target.name)
  module = Module('genrule', bp_module_name, target.name)
  module.tool_files = [
      'tools/gen_cc_proto_descriptor.py',
  ]
  module.cmd = ' '.join([
      '$(location tools/gen_cc_proto_descriptor.py)', '--gen_dir=$(genDir)',
      '--cpp_out=$(out)', '$(in)'
  ])
  module.genrule_headers.add(module.name)
  module.srcs.update(
      ':' + label_to_module_name(dep.name) for dep in target.proto_deps())
  module.srcs.update(
      gn_utils.label_to_path(src)
      for src in target.inputs
      if "tmp.gn_utils" not in src)
  module.out.update(target.outputs)
  blueprint.add_module(module)
  return module


def create_gen_version_module(blueprint: Blueprint, target: GnParser.Target,
                              bp_module_name: str):
  module = Module('genrule', bp_module_name, gn_utils.GEN_VERSION_TARGET)
  script_path = gn_utils.label_to_path(target.script)
  module.genrule_headers.add(bp_module_name)
  module.tool_files = [script_path]
  module.out.update(target.outputs)
  module.srcs.update(gn_utils.label_to_path(src) for src in target.inputs)
  module.cmd = ' '.join([
      'python3 $(location %s)' % script_path, '--no_git',
      '--changelog=$(location CHANGELOG)', '--cpp_out=$(out)'
  ])
  blueprint.add_module(module)
  return module


def create_proto_group_modules(blueprint, gn: GnParser, module_name: str,
                               target_names):
  # TODO(lalitm): today, we're only adding a Java lite module because that's
  # the only one used in practice. In the future, if we need other target types
  # (e.g. C++, Java full etc.) add them here.
  bp_module_name = label_to_module_name(module_name) + '_java_protos'
  module = Module('java_library', bp_module_name, bp_module_name)
  module.comment = f'''GN: [{', '.join(target_names)}]'''
  module.proto = {'type': 'lite', 'canonical_path_from_root': False}

  for name in target_names:
    target = gn.get_target(name)
    module.srcs.update(gn_utils.label_to_path(src) for src in target.sources)
    for dep_label in target.transitive_proto_deps():
      dep = gn.get_target(dep_label.name)
      module.srcs.update(gn_utils.label_to_path(src) for src in dep.sources)

  blueprint.add_module(module)


def _get_cflags(target: GnParser.Target):
  cflags = {flag for flag in target.cflags if re.match(cflag_allowlist, flag)}
  cflags |= set("-D%s" % define
                for define in target.defines
                if re.match(define_allowlist, define))
  return cflags


def create_modules_from_target(blueprint: Blueprint, gn: GnParser,
                               gn_target_name: str) -> Optional[Module]:
  """Generate module(s) for a given GN target.

    Given a GN target name, generate one or more corresponding modules into a
    blueprint. The only case when this generates >1 module is proto libraries.

    Args:
        blueprint: Blueprint instance which is being generated.
        gn: gn_utils.GnParser object.
        gn_target_name: GN target for module generation.
    """
  if gn_target_name in blueprint.gn_target_to_module:
    return blueprint.gn_target_to_module[gn_target_name]

  target = gn.get_target(gn_target_name)
  bp_module_name = label_to_module_name(gn_target_name)
  name_without_toolchain = gn_utils.label_without_toolchain(target.name)
  if target.type == 'executable':
    if target.toolchain == gn_utils.HOST_TOOLCHAIN:
      module_type = 'cc_binary_host'
    elif target.testonly:
      module_type = 'cc_test'
    else:
      module_type = 'cc_binary'
    module = Module(module_type, bp_module_name, gn_target_name)
  elif target.type == 'static_library':
    module = Module('cc_library_static', bp_module_name, gn_target_name)
  elif target.type == 'shared_library':
    module = Module('cc_library_shared', bp_module_name, gn_target_name)
  elif target.type == 'source_set':
    module = Module('filegroup', bp_module_name, gn_target_name)
  elif target.type == 'group':
    # "group" targets are resolved recursively by gn_utils.get_target().
    # There's nothing we need to do at this level for them.
    return None
  elif target.type == 'proto_library':
    module = create_proto_modules(blueprint, gn, target)
    if module is None:
      return None
  elif target.type == 'action':
    if target.custom_action_type == 'sql_amalgamation':
      return create_amalgamated_sql_module(blueprint, gn, target)
    if target.custom_action_type == 'tp_tables':
      return create_tp_tables_module(blueprint, gn, target)

    if target.custom_action_type == 'cc_proto_descriptor':
      module = create_cc_proto_descriptor_module(blueprint, target)
    elif name_without_toolchain == gn_utils.GEN_VERSION_TARGET:
      module = create_gen_version_module(blueprint, target, bp_module_name)
    else:
      raise Error('Unhandled action: {}'.format(target.name))
  else:
    raise Error('Unknown target %s (%s)' % (target.name, target.type))

  blueprint.add_module(module)
  module.host_supported = (name_without_toolchain in target_host_supported)
  module.vendor_available = (name_without_toolchain in target_vendor_available)
  module.init_rc.update(target_initrc.get(target.name, []))
  module.srcs.update(
      gn_utils.label_to_path(src)
      for src in target.sources
      if is_supported_source_file(src))

  if name_without_toolchain in needs_libfts:
    module.musl.static_libs.add('libfts')

  if target.type in gn_utils.LINKER_UNIT_TYPES:
    module.cflags.update(_get_cflags(target))

  module_is_compiled = module.type not in ('genrule', 'filegroup')
  if module_is_compiled:
    # Don't try to inject library/source dependencies into genrules or
    # filegroups because they are not compiled in the traditional sense.
    module.defaults.update([defaults_module])
    for lib in target.libs:
      # Generally library names should be mangled as 'libXXX', unless they
      # are HAL libraries (e.g., android.hardware.health@2.0) or AIDL c++ / NDK
      # libraries (e.g. "android.hardware.power.stats-V1-cpp")
      android_lib = lib if '@' in lib or "-cpp" in lib or "-ndk" in lib \
        else 'lib' + lib
      if lib in shared_library_allowlist:
        module.add_android_shared_lib(android_lib)
      if lib in static_library_allowlist:
        module.add_android_static_lib(android_lib)

  # If the module is a static library, export all the generated headers.
  if module.type == 'cc_library_static':
    module.export_generated_headers = module.generated_headers

  # Merge in additional hardcoded arguments.
  for key, add_val in additional_args.get(module.name, []):
    curr = getattr(module, key)
    if add_val and isinstance(add_val, set) and isinstance(curr, set):
      curr.update(add_val)
    elif isinstance(add_val, str) and (not curr or isinstance(curr, str)):
      setattr(module, key, add_val)
    elif isinstance(add_val, bool) and (not curr or isinstance(curr, bool)):
      setattr(module, key, add_val)
    elif isinstance(add_val, dict) and isinstance(curr, dict):
      curr.update(add_val)
    elif isinstance(add_val, dict) and isinstance(curr, Target):
      curr.__dict__.update(add_val)
    else:
      raise Error('Unimplemented type %r of additional_args: %r' %
                  (type(add_val), key))

  # dep_name is an unmangled GN target name (e.g. //foo:bar(toolchain)).
  all_deps = target.non_proto_or_source_set_deps()
  all_deps |= target.transitive_source_set_deps()
  all_deps |= target.transitive_proto_deps()
  for dep in all_deps:
    # If the dependency refers to a library which we can replace with an
    # Android equivalent, stop recursing and patch the dependency in.
    # Don't recurse into //buildtools, builtin_deps are intercepted at
    # the //gn:xxx level.
    dep_name = dep.name
    if dep_name.startswith('//buildtools'):
      continue

    # Ignore the dependency on the gen_buildflags genrule. That is run
    # separately in this generator and the generated file is copied over
    # into the repo (see usage of |buildflags_dir| in this script).
    if dep_name.startswith(gn_utils.BUILDFLAGS_TARGET):
      continue

    dep_module = create_modules_from_target(blueprint, gn, dep_name)

    # For filegroups and genrule, recurse but don't apply the deps.
    if not module_is_compiled:
      continue

    # |builtin_deps| override GN deps with Android-specific ones. See the
    # config in the top of this file.
    if gn_utils.label_without_toolchain(dep_name) in builtin_deps:
      builtin_deps[gn_utils.label_without_toolchain(dep_name)](module)
      continue

    # Don't recurse in any other //gn dep if not handled by builtin_deps.
    if dep_name.startswith('//gn:'):
      continue

    if dep_module is None:
      continue
    if dep_module.type == 'cc_library_shared':
      module.shared_libs.add(dep_module.name)
    elif dep_module.type == 'cc_library_static':
      module.static_libs.add(dep_module.name)
    elif dep_module.type == 'filegroup':
      module.srcs.add(':' + dep_module.name)
    elif dep_module.type == 'genrule':
      module.generated_headers.update(dep_module.genrule_headers)
      module.srcs.update(dep_module.genrule_srcs)
      module.shared_libs.update(dep_module.genrule_shared_libs)
    elif dep_module.type == 'cc_binary':
      continue  # Ignore executables deps (used by cmdline integration tests).
    else:
      raise Error('Unknown dep %s (%s) for target %s' %
                  (dep_module.name, dep_module.type, module.name))

  return module


def create_blueprint_for_targets(gn: GnParser, targets: List[str]):
  """Generate a blueprint for a list of GN targets."""
  blueprint = Blueprint()

  # Default settings used by all modules.
  defaults = Module('cc_defaults', defaults_module, '//gn:default_deps')

  # We have to use include_dirs passing the path relative to the android tree.
  # This is because: (i) perfetto_cc_defaults is used also by
  # test/**/Android.bp; (ii) if we use local_include_dirs instead, paths
  # become relative to the Android.bp that *uses* cc_defaults (not the one
  # that defines it).s
  defaults.include_dirs = {
      tree_path, tree_path + '/include', tree_path + '/' + buildflags_dir,
      tree_path + '/src/profiling/memory/include'
  }
  defaults.cflags.update([
      '-Wno-error=return-type',
      '-Wno-sign-compare',
      '-Wno-sign-promo',
      '-Wno-unused-parameter',
      '-fvisibility=hidden',
      '-O2',
  ])
  defaults.user_debug_flag = True
  defaults.lto = True

  blueprint.add_module(defaults)
  for target in targets:
    create_modules_from_target(blueprint, gn, target)
  return blueprint


def main():
  parser = argparse.ArgumentParser(
      description='Generate Android.bp from a GN description.')
  parser.add_argument(
      '--check-only',
      help='Don\'t keep the generated files',
      action='store_true')
  parser.add_argument(
      '--desc',
      help='GN description (e.g., gn desc out --format=json --all-toolchains "//*"'
  )
  parser.add_argument(
      '--extras',
      help='Extra targets to include at the end of the Blueprint file',
      default=os.path.join(gn_utils.repo_root(), 'Android.bp.extras'),
  )
  parser.add_argument(
      '--output',
      help='Blueprint file to create',
      default=os.path.join(gn_utils.repo_root(), 'Android.bp'),
  )
  parser.add_argument(
      'targets',
      nargs=argparse.REMAINDER,
      help='Targets to include in the blueprint (e.g., "//:perfetto_tests")')
  args = parser.parse_args()

  if args.desc:
    with open(args.desc) as f:
      desc = json.load(f)
  else:
    desc = gn_utils.create_build_description(gn_args)

  gn = gn_utils.GnParser(desc)
  blueprint = create_blueprint_for_targets(gn, args.targets or default_targets)
  project_root = os.path.abspath(os.path.dirname(os.path.dirname(__file__)))
  tool_name = os.path.relpath(os.path.abspath(__file__), project_root)

  # TODO(primiano): enable this on Android after the TODO in
  # perfetto_component.gni is fixed.
  # Check for ODR violations
  # for target_name in default_targets:
  # checker = gn_utils.ODRChecker(gn, target_name)

  # Add any proto groups to the blueprint.
  for l_name, t_names in proto_groups.items():
    create_proto_group_modules(blueprint, gn, l_name, t_names)

  output = [
      """// Copyright (C) 2017 The Android Open Source Project
//
// Licensed under the Apache License, Version 2.0 (the "License");
// you may not use this file except in compliance with the License.
// You may obtain a copy of the License at
//
//      http://www.apache.org/licenses/LICENSE-2.0
//
// Unless required by applicable law or agreed to in writing, software
// distributed under the License is distributed on an "AS IS" BASIS,
// WITHOUT WARRANTIES OR CONDITIONS OF ANY KIND, either express or implied.
// See the License for the specific language governing permissions and
// limitations under the License.
//
// This file is automatically generated by %s. Do not edit.
""" % (tool_name)
  ]
  blueprint.to_string(output)
  with open(args.extras, 'r') as r:
    for line in r:
      output.append(line.rstrip("\n\r"))

  out_files = []

  # Generate the Android.bp file.
  out_files.append(args.output + '.swp')
  with open(out_files[-1], 'w') as f:
    f.write('\n'.join(output))
    # Text files should have a trailing EOL.
    f.write('\n')

  # Generate the perfetto_build_flags.h file.
  out_files.append(os.path.join(buildflags_dir, 'perfetto_build_flags.h.swp'))
  gn_utils.gen_buildflags(gn_args, out_files[-1])

  # Either check the contents or move the files to their final destination.
  return gn_utils.check_or_commit_generated_files(out_files, args.check_only)


if __name__ == '__main__':
  sys.exit(main())<|MERGE_RESOLUTION|>--- conflicted
+++ resolved
@@ -103,11 +103,8 @@
     '//protos/perfetto/trace:perfetto_trace_protos',
     '//src/trace_processor:demangle',
     '//src/trace_processor:trace_processor_shell',
-<<<<<<< HEAD
-=======
     '//src/traced/probes:traced_probes',
     '//src/traced/service:traced',
->>>>>>> 5f456dbc
 ]
 
 target_vendor_available = [
